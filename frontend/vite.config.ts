--- conflicted
+++ resolved
@@ -1,24 +1,18 @@
 import path from "path";
 import react from "@vitejs/plugin-react";
-<<<<<<< HEAD
 import { TanStackRouterVite } from "@tanstack/router-vite-plugin";
-=======
 import { defineConfig } from "vite";
->>>>>>> 3f213717
 
 // https://vitejs.dev/config/
 export default defineConfig({
   server: {
     port: 5678,
   },
-<<<<<<< HEAD
+
   plugins: [react(), TanStackRouterVite()],
-=======
-  plugins: [react()],
   resolve: {
     alias: {
-      "~": path.resolve(__dirname, "./src")
-    }
-  }
->>>>>>> 3f213717
+      "~": path.resolve(__dirname, "./src"),
+    },
+  },
 });