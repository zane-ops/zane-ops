import { QueryClient, QueryClientProvider } from "@tanstack/react-query";
import { ReactQueryDevtools } from "@tanstack/react-query-devtools";
import React from "react";
import ReactDOM from "react-dom/client";
import "./index.css";
<<<<<<< HEAD
import { QueryClient, QueryClientProvider } from "@tanstack/react-query";
import { ReactQueryDevtools } from "@tanstack/react-query-devtools";
import { RouterProvider, createRouter } from "@tanstack/react-router";

import { routeTree } from "./routeTree.gen";
const router = createRouter({ routeTree });

=======
>>>>>>> 3f213717
const queryClient = new QueryClient({
  defaultOptions: {
    queries: {
      refetchOnWindowFocus: false
    }
  }
});

const rootElement = document.getElementById("root")!;

if (!rootElement.innerHTML) {
  const root = ReactDOM.createRoot(rootElement);
  root.render(
    <React.StrictMode>
      <QueryClientProvider client={queryClient}>
        <RouterProvider router={router} />
        <ReactQueryDevtools />
      </QueryClientProvider>
    </React.StrictMode>
  );
}<|MERGE_RESOLUTION|>--- conflicted
+++ resolved
@@ -3,16 +3,11 @@
 import React from "react";
 import ReactDOM from "react-dom/client";
 import "./index.css";
-<<<<<<< HEAD
-import { QueryClient, QueryClientProvider } from "@tanstack/react-query";
-import { ReactQueryDevtools } from "@tanstack/react-query-devtools";
 import { RouterProvider, createRouter } from "@tanstack/react-router";
 
 import { routeTree } from "./routeTree.gen";
 const router = createRouter({ routeTree });
 
-=======
->>>>>>> 3f213717
 const queryClient = new QueryClient({
   defaultOptions: {
     queries: {
