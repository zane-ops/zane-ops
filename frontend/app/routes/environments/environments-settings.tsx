import { useQuery } from "@tanstack/react-query";
import {
  AlertCircleIcon,
  CheckIcon,
  ExternalLinkIcon,
  FlameIcon,
  FlaskConicalIcon,
  GitPullRequestArrowIcon,
  GithubIcon,
  GitlabIcon,
  InfoIcon,
  LoaderIcon,
  Trash2Icon,
  WebhookIcon
} from "lucide-react";
import * as React from "react";
import {
  href,
  redirect,
  useFetcher,
  useNavigate,
  useParams
} from "react-router";
import { toast } from "sonner";
import { apiClient } from "~/api/client";
import { CopyButton } from "~/components/copy-button";
import { Alert, AlertDescription, AlertTitle } from "~/components/ui/alert";
import { Button, SubmitButton } from "~/components/ui/button";
import {
  Dialog,
  DialogContent,
  DialogDescription,
  DialogFooter,
  DialogHeader,
  DialogTitle,
  DialogTrigger
} from "~/components/ui/dialog";
import {
  FieldSet,
  FieldSetCheckbox,
  FieldSetInput,
  FieldSetLabel
} from "~/components/ui/fieldset";
import { Input } from "~/components/ui/input";
import { PasswordToggleInput } from "~/components/ui/password-toggle-input";
import {
  environmentQueries,
  projectQueries,
  resourceQueries
} from "~/lib/queries";
import {
  type ErrorResponseFromAPI,
  cn,
  getFormErrorsFromResponseData
} from "~/lib/utils";
import { queryClient } from "~/root";
import { getCsrfTokenHeader } from "~/utils";
import type { Route } from "./+types/environments-settings";

export default function EnvironmentSettingsPage({
  params,
  matches: {
    "2": { loaderData }
  }
}: Route.ComponentProps) {
  const { data: env } = useQuery({
    ...environmentQueries.single(params.projectSlug, params.envSlug),
    initialData: loaderData.environment
  });

<<<<<<< HEAD
  const [isPasswordShown, setIsPasswordShown] = React.useState(false);

=======
>>>>>>> 001972a5
  const preview_head_repo_path = env.preview_metadata?.head_repository_url
    ? new URL(env.preview_metadata?.head_repository_url).pathname.substring(1)
    : null;
  const preview_base_repo_path = env.preview_metadata?.pr_base_repo_url
    ? new URL(env.preview_metadata?.pr_base_repo_url).pathname.substring(1)
    : null;

  return (
    <section className="py-8 flex flex-col gap-4">
      <div className="grid lg:grid-cols-12 gap-10 relative">
        <div className="lg:col-span-10 flex flex-col">
          <section id="details" className="flex gap-1 scroll-mt-20">
            <div className="w-16 hidden md:flex flex-col items-center">
              <div className="flex rounded-full size-10 flex-none items-center justify-center p-1 border-2 border-grey/50">
                <InfoIcon size={15} className="flex-none text-grey" />
              </div>
              <div className="h-full border border-grey/50"></div>
              {env.name === "production" && (
                <div className="bg-grey/50 rounded-md size-2" />
              )}
            </div>
            <div
              className={cn(
                "w-full flex flex-col gap-5 pt-1",
                env.name === "production" ? "pb-6" : "pb-8"
              )}
            >
              <h2 className="text-lg text-grey">Details</h2>

              <EnvironmentNameForm environment={env} />
            </div>
          </section>

          {env.preview_metadata && (
            <section id="metadata" className="flex gap-1 scroll-mt-20">
              <div className="w-16 hidden md:flex flex-col items-center">
                <div className="flex rounded-full size-10 flex-none items-center justify-center p-1 border-2 border-grey/50">
                  <FlaskConicalIcon size={15} className="flex-none text-grey" />
                </div>
                <div className="h-full border border-grey/50"></div>
              </div>
              <div className="w-full flex flex-col gap-5 pt-1 pb-8">
                <h2 className="text-lg text-grey">Preview metadata</h2>

                {env.is_preview && env.preview_metadata && (
                  <div className="flex flex-col gap-5">
                    <div className="flex flex-col gap-2">
                      <div className="w-full flex flex-col gap-2">
                        <label
                          className="text-muted-foreground"
                          htmlFor="preview_source_trigger"
                        >
                          Source
                        </label>
                        <div className="flex flex-col gap-1 relative">
                          <Input
                            disabled
                            id="preview_source_trigger"
                            defaultValue={
                              env.preview_metadata.source_trigger === "API"
                                ? "API"
                                : "Pull Request"
                            }
                            className={cn(
                              "disabled:placeholder-shown:font-mono disabled:bg-muted",
                              "disabled:border-transparent disabled:opacity-100 disabled:select-none",
                              "text-transparent"
                            )}
                          />
                          <div className="absolute inset-y-0 px-3 text-sm flex items-center gap-1.5">
                            <span>
                              {env.preview_metadata.source_trigger === "API"
                                ? "API"
                                : "Pull Request"}
                            </span>
                            {env.preview_metadata.source_trigger ===
                            "PULL_REQUEST" ? (
                              <GitPullRequestArrowIcon
                                size={15}
                                className="flex-none text-grey"
                              />
                            ) : (
                              <WebhookIcon
                                size={15}
                                className="flex-none text-grey"
                              />
                            )}
                          </div>
                        </div>
                      </div>

                      {env.preview_metadata.pr_title && (
                        <div className="w-full flex flex-col gap-2">
                          <label
                            className="text-muted-foreground"
                            htmlFor="pr_title"
                          >
                            Pull Request title
                          </label>
                          <div className="flex flex-col gap-1 relative">
                            <Input
                              disabled
                              id="pr_title"
                              defaultValue={`${env.preview_metadata.pr_title} (#${env.preview_metadata.pr_number})`}
                              className={cn(
                                "disabled:placeholder-shown:font-mono disabled:bg-muted",
                                "disabled:border-transparent disabled:opacity-100 disabled:select-none"
                              )}
                            />
                          </div>
                        </div>
                      )}
                      {env.preview_metadata.pr_author && (
                        <div className="w-full flex flex-col gap-2">
                          <label
                            className="text-muted-foreground"
                            htmlFor="pr_title"
                          >
                            Pull Request author
                          </label>
                          <div className="flex flex-col gap-1 relative">
                            <Input
                              disabled
                              id="pr_author"
                              defaultValue={`${env.preview_metadata.pr_author}`}
                              className={cn(
                                "disabled:placeholder-shown:font-mono disabled:bg-muted",
                                "disabled:border-transparent disabled:opacity-100 disabled:select-none"
                              )}
                            />
                          </div>
                        </div>
                      )}

                      <div className="w-full flex flex-col gap-2">
                        <label
                          className="text-muted-foreground"
                          htmlFor="external_url"
                        >
                          External URL
                        </label>
                        <div className="flex flex-col gap-1">
                          <a
                            href={env.preview_metadata.external_url}
                            className="underline text-link inline-flex gap-1 items-center"
                          >
                            {env.preview_metadata.external_url}{" "}
                            <ExternalLinkIcon size={15} className="flex-none" />
                          </a>
                        </div>
                      </div>

                      <div className="w-full flex flex-col gap-2">
                        <FieldSet
                          disabled
                          className="flex-1 inline-flex gap-2 flex-col"
                        >
                          <div className="inline-flex gap-2 items-start">
                            <FieldSetCheckbox
                              checked={env.preview_metadata.auto_teardown}
                              className="relative top-1"
                            />

                            <div className="flex flex-col gap-0.5">
                              <FieldSetLabel className="inline-flex gap-1 items-center">
                                Auto teardown
                              </FieldSetLabel>

                              <small className="text-grey text-sm">
                                Automatically remove preview environments when
                                the associated branch or pull request is
                                deleted.
                              </small>
                            </div>
                          </div>
                        </FieldSet>
                      </div>
                    </div>

                    <fieldset className="w-full flex flex-col gap-2">
                      <legend>Git source</legend>
                      <p className="text-gray-400">
                        The repository that triggered this preview environment
                      </p>
                      <div className="w-full flex flex-col gap-2">
                        <label
                          className="text-muted-foreground"
                          htmlFor="external_url"
                        >
                          Git app
                        </label>
                        <div className="flex flex-col gap-1 relative">
                          <Input
                            disabled
                            id="external_url"
                            defaultValue={
                              env.preview_metadata.git_app.github?.name ??
                              env.preview_metadata.git_app.gitlab?.name
                            }
                            className={cn(
                              "disabled:placeholder-shown:font-mono disabled:bg-muted",
                              "disabled:border-transparent disabled:opacity-100 disabled:select-none",
                              "text-transparent"
                            )}
                          />
                          <div className="absolute inset-y-0 px-3 text-sm flex items-center gap-1.5">
                            <span>
                              {env.preview_metadata.git_app.github?.name ??
                                env.preview_metadata.git_app.gitlab?.name}
                            </span>
                            {env.preview_metadata.git_app.github && (
                              <GithubIcon
                                size={15}
                                className="flex-none text-grey"
                              />
                            )}
                            {env.preview_metadata.git_app.gitlab && (
                              <GitlabIcon
                                size={15}
                                className="flex-none text-grey"
                              />
                            )}
                          </div>
                        </div>
                      </div>

                      <div className="w-full flex flex-col gap-2">
                        <label
                          className="text-muted-foreground"
                          htmlFor="external_url"
                        >
                          Head Repository
                        </label>
                        <div className="flex flex-col gap-1 relative">
                          <Input
                            disabled
                            id="external_url"
                            defaultValue={preview_head_repo_path}
                            className={cn(
                              "disabled:placeholder-shown:font-mono disabled:bg-muted",
                              "disabled:border-transparent disabled:opacity-100 disabled:select-none",
                              "text-transparent"
                            )}
                          />
                          <div className="absolute inset-y-0 px-3 text-sm flex items-center gap-1.5">
                            <span>{preview_head_repo_path}</span>
                          </div>
                        </div>
                      </div>

                      <div className="grid md:grid-cols-2 gap-2">
                        <div
                          className={cn(
                            "w-full flex flex-col gap-2",
                            env.preview_metadata.source_trigger ===
                              "PULL_REQUEST" && "col-span-full"
                          )}
                        >
                          <label
                            className="text-muted-foreground"
                            htmlFor="external_url"
                          >
                            Head Branch name
                          </label>
                          <div className="flex flex-col gap-1 relative">
                            <Input
                              disabled
                              id="external_url"
                              defaultValue={env.preview_metadata.branch_name}
                              className={cn(
                                "disabled:placeholder-shown:font-mono disabled:bg-muted",
                                "disabled:border-transparent disabled:opacity-100 disabled:select-none",
                                "text-transparent"
                              )}
                            />
                            <div className="absolute inset-y-0 px-3 text-sm flex items-center gap-1.5">
                              <span>{env.preview_metadata.branch_name}</span>
                            </div>
                          </div>
                        </div>

                        {env.preview_metadata.source_trigger === "API" && (
                          <div className={cn("w-full flex flex-col gap-2")}>
                            <label
                              className="text-muted-foreground"
                              htmlFor="external_url"
                            >
                              Commit SHA
                            </label>
                            <div className="flex flex-col gap-1 relative">
                              <Input
                                disabled
                                id="external_url"
                                defaultValue={env.preview_metadata.commit_sha}
                                className={cn(
                                  "disabled:placeholder-shown:font-mono disabled:bg-muted",
                                  "disabled:border-transparent disabled:opacity-100 disabled:select-none",
                                  "text-transparent"
                                )}
                              />
                              <div className="absolute inset-y-0 px-3 text-sm flex items-center gap-1.5">
                                <span>{env.preview_metadata.commit_sha}</span>
                              </div>
                            </div>
                          </div>
                        )}
                      </div>

                      {env.preview_metadata.source_trigger ===
                        "PULL_REQUEST" && (
                        <>
                          <hr className="h-px border border-border border-dashed my-2" />
                          <div className="w-full flex flex-col gap-2">
                            <label
                              className="text-muted-foreground"
                              htmlFor="external_url"
                            >
                              Base Repository
                            </label>
                            <div className="flex flex-col gap-1 relative">
                              <Input
                                disabled
                                id="external_url"
                                defaultValue={preview_base_repo_path}
                                className={cn(
                                  "disabled:placeholder-shown:font-mono disabled:bg-muted",
                                  "disabled:border-transparent disabled:opacity-100 disabled:select-none",
                                  "text-transparent"
                                )}
                              />
                              <div className="absolute inset-y-0 px-3 text-sm flex items-center gap-1.5">
                                <span>{preview_base_repo_path}</span>
                              </div>
                            </div>
                          </div>

                          <div className="grid gap-2">
                            <div className={cn("w-full flex flex-col gap-2")}>
                              <label
                                className="text-muted-foreground"
                                htmlFor="external_url"
                              >
                                Base Branch name
                              </label>
                              <div className="flex flex-col gap-1 relative">
                                <Input
                                  disabled
                                  id="external_url"
                                  defaultValue={
                                    env.preview_metadata.pr_base_branch_name
                                  }
                                  className={cn(
                                    "disabled:placeholder-shown:font-mono disabled:bg-muted",
                                    "disabled:border-transparent disabled:opacity-100 disabled:select-none",
                                    "text-transparent"
                                  )}
                                />
                                <div className="absolute inset-y-0 px-3 text-sm flex items-center gap-1.5">
                                  <span>
                                    {env.preview_metadata.pr_base_branch_name}
                                  </span>
                                </div>
                              </div>
                            </div>
                          </div>
                        </>
                      )}
                    </fieldset>

                    {env.preview_metadata.auth_enabled && (
                      <fieldset className="w-full flex flex-col gap-2">
                        <legend>Authentication</legend>
                        <p className="text-gray-400">
                          Your environment is protected with basic auth
                        </p>

                        <label
                          className="text-muted-foreground"
                          htmlFor="auth.user"
                        >
                          Username
                        </label>
                        <div className="flex flex-col gap-1">
                          <Input
                            disabled
                            id="auth.user"
                            defaultValue={env.preview_metadata.auth_user}
                            className={cn(
                              "disabled:placeholder-shown:font-mono disabled:bg-muted",
                              "disabled:border-transparent disabled:opacity-100 disabled:select-none"
                            )}
                          />
                        </div>

                        <label
                          className="text-muted-foreground"
                          htmlFor="credentials.password"
                        >
                          Password
                        </label>

                        <PasswordToggleInput
                          disabled
                          defaultValue={env.preview_metadata.auth_password}
                          name="credentials.password"
                          id="credentials.password"
                          className={cn(
                            "disabled:placeholder-shown:font-mono disabled:bg-muted ",
                            "disabled:border-transparent disabled:opacity-100"
                          )}
                        />
                      </fieldset>
                    )}
                  </div>
                )}
              </div>
            </section>
          )}

          {env.name !== "production" && (
            <section id="danger" className="flex gap-1 scroll-mt-20">
              <div className="w-16 hidden md:flex flex-col items-center">
                <div className="flex rounded-full size-10 flex-none items-center justify-center p-1 border-2 border-red-500">
                  <FlameIcon size={15} className="flex-none text-red-500" />
                </div>
              </div>
              <div className="w-full flex flex-col gap-5 pt-1 pb-14">
                <h2 className="text-lg text-red-400">Danger Zone</h2>
                <div className="flex flex-col gap-4 items-start  w-full rounded-md border border-border p-4">
                  <div className="flex md:flex-row gap-4 justify-between items-center w-full">
                    <div className="flex flex-col gap-1">
                      <h3 className="text-lg font-medium">
                        Delete environment
                      </h3>
                      <p>
                        Deletes this environment along with all its services
                      </p>
                    </div>
                    {env.name !== "production" && (
                      <EnvironmentDeleteFormDialog environment={env.name} />
                    )}
                  </div>
                </div>
              </div>
            </section>
          )}
        </div>
      </div>
    </section>
  );
}

function EnvironmentNameForm({
  environment: env
}: {
  environment: Route.ComponentProps["matches"][2]["loaderData"]["environment"];
}) {
  const isModifiable = !env.is_preview && env.name !== "production";
  const fetcher = useFetcher<typeof clientAction>();

  const errors = getFormErrorsFromResponseData(fetcher.data?.errors);

  return (
    <fetcher.Form method="POST" className="flex flex-col gap-4">
      {errors.non_field_errors && (
        <Alert variant="destructive">
          <AlertCircleIcon className="h-4 w-4" />
          <AlertTitle>Error</AlertTitle>
          <AlertDescription>{errors.non_field_errors}</AlertDescription>
        </Alert>
      )}

      <FieldSet
        required
        errors={errors.name}
        name={isModifiable ? "name" : undefined}
        className="flex-1 inline-flex flex-col gap-1 w-full"
      >
        <FieldSetLabel>Name</FieldSetLabel>
        <FieldSetInput
          placeholder="ex: staging"
          defaultValue={env.name}
          disabled={!isModifiable}
          className={cn(
            "disabled:placeholder-shown:font-mono disabled:bg-muted",
            "disabled:border-transparent disabled:opacity-100"
          )}
        />
      </FieldSet>

      <div className="flex  items-center gap-2 pt-4 px-4 -mx-4">
        <SubmitButton
          variant="secondary"
          isPending={fetcher.state !== "idle"}
          className="inline-flex gap-1"
          name="intent"
          value="rename_environment"
          disabled={!isModifiable}
        >
          {fetcher.state !== "idle" ? (
            <>
              <span>Updating...</span>
              <LoaderIcon className="animate-spin" size={15} />
            </>
          ) : (
            <>
              Update
              <CheckIcon size={15} />
            </>
          )}
        </SubmitButton>
      </div>
    </fetcher.Form>
  );
}

export async function clientAction({
  request,
  params
}: Route.ClientActionArgs) {
  const formData = await request.formData();
  const intent = formData.get("intent")?.toString();

  switch (intent) {
    case "rename_environment": {
      return renameEnvironment(params.projectSlug, params.envSlug, formData);
    }
    case "archive_environment": {
      if (
        formData.get("name")?.toString().trim() !==
        `${params.projectSlug}/${formData.get("environment")?.toString()}`
      ) {
        return {
          errors: {
            type: "validation_error",
            errors: [
              {
                attr: "name",
                code: "invalid",
                detail: "The environment name does not match"
              }
            ]
          } satisfies ErrorResponseFromAPI
        };
      }
      return archiveEnvironment(
        params.projectSlug,
        formData.get("environment")!.toString()
      );
    }
    default: {
      throw new Error("Unexpected intent");
    }
  }
}

async function renameEnvironment(
  project_slug: string,
  env_slug: string,
  formData: FormData
) {
  const userData = {
    name: formData.get("name")?.toString() ?? ""
  };

  const { error, data } = await apiClient.PATCH(
    "/api/projects/{slug}/environment-details/{env_slug}/",
    {
      headers: {
        ...(await getCsrfTokenHeader())
      },
      params: {
        path: {
          slug: project_slug,
          env_slug
        }
      },
      body: userData
    }
  );

  if (error) {
    return {
      userData,
      errors: error
    };
  }

  toast.success("Environment renamed successfully!", { closeButton: true });

  if (data.name !== env_slug) {
    await Promise.all([
      queryClient.invalidateQueries(projectQueries.single(project_slug)),
      queryClient.invalidateQueries(
        environmentQueries.serviceList(project_slug, env_slug)
      )
    ]);
  }

  return { data };
}

async function archiveEnvironment(project_slug: string, env_slug: string) {
  const apiResponse = await apiClient.DELETE(
    "/api/projects/{slug}/environment-details/{env_slug}/",
    {
      headers: {
        ...(await getCsrfTokenHeader())
      },
      params: {
        path: {
          slug: project_slug,
          env_slug
        }
      }
    }
  );

  if (apiResponse.error) {
    return {
      errors: apiResponse.error
    };
  }

  await Promise.all([
    queryClient.invalidateQueries(projectQueries.single(project_slug)),
    queryClient.invalidateQueries({
      predicate: (query) =>
        query.queryKey[0] === resourceQueries.search().queryKey[0]
    })
  ]);

  toast.success("Success", {
    closeButton: true,
    description: (
      <span>
        Environment `<strong>{env_slug}</strong>` has been successfully deleted.
      </span>
    )
  });

  throw redirect(
    href("/project/:projectSlug/:envSlug", {
      projectSlug: project_slug,
      envSlug: "production"
    })
  );
}

function EnvironmentDeleteFormDialog({ environment }: { environment: string }) {
  const params = useParams<Route.ComponentProps["params"]>();
  const [isOpen, setIsOpen] = React.useState(false);
  const fetcher = useFetcher<typeof clientAction>();
  const formRef = React.useRef<React.ComponentRef<"form">>(null);

  const [data, setData] = React.useState(fetcher.data);
  const isPending = fetcher.state !== "idle";
  const errors = getFormErrorsFromResponseData(data?.errors);
  const navigate = useNavigate();

  React.useEffect(() => {
    setData(fetcher.data);

    // only focus on the correct input in case of error
    if (fetcher.state === "idle" && fetcher.data) {
      if (fetcher.data.errors) {
        const errors = getFormErrorsFromResponseData(fetcher.data.errors);
        const key = Object.keys(errors ?? {})[0];
        const field = formRef.current?.elements.namedItem(
          key
        ) as HTMLInputElement;
        field?.focus();
        return;
      }
      formRef.current?.reset();

      setIsOpen(false);
      navigate(
        href("/project/:projectSlug/settings/environments", {
          projectSlug: params.projectSlug!
        }),
        { replace: true }
      );
    }
  }, [fetcher.state, fetcher.data, params.projectSlug]);

  return (
    <Dialog
      open={isOpen}
      onOpenChange={(open) => {
        setIsOpen(open);
        if (!open) {
          setData(undefined);
        }
      }}
    >
      <DialogTrigger asChild>
        <Button
          variant="destructive"
          type="button"
          className={cn(
            "text-sm border-0  inline-flex items-center gap-1  px-2.5 py-0.5"
          )}
        >
          <span>Delete this environment</span>
          <Trash2Icon size={15} className="flex-none" />
        </Button>
      </DialogTrigger>
      <DialogContent className="gap-0">
        <DialogHeader className="pb-4">
          <DialogTitle>Delete this environment ?</DialogTitle>

          <Alert variant="danger" className="my-5">
            <AlertCircleIcon className="h-4 w-4" />
            <AlertTitle>Attention !</AlertTitle>
            <AlertDescription>
              Deleting this environment will also remove all its services and
              their deployments. This action <strong>CANNOT</strong> be undone.
            </AlertDescription>
          </Alert>

          <DialogDescription className="inline-flex gap-1 items-center flex-wrap">
            <span className="whitespace-nowrap">Please type</span>
            <CopyButton
              variant="outline"
              size="sm"
              showLabel
              value={`${params.projectSlug}/${environment}`}
              label={`${params.projectSlug}/${environment}`}
            />
            <span className="whitespace-nowrap">to confirm :</span>
          </DialogDescription>
        </DialogHeader>

        {errors.non_field_errors && (
          <Alert variant="destructive">
            <AlertCircleIcon className="h-4 w-4" />
            <AlertTitle>Error</AlertTitle>
            <AlertDescription>{errors.non_field_errors}</AlertDescription>
          </Alert>
        )}

        <fetcher.Form
          className="flex flex-col w-full mb-5 gap-1"
          method="post"
          id="delete-form"
          ref={formRef}
        >
          <FieldSet name="name" errors={errors.name}>
            <FieldSetInput />
          </FieldSet>

          <input type="hidden" name="environment" value={environment} />
        </fetcher.Form>

        <DialogFooter className="-mx-6 px-6 pt-4">
          <div className="flex items-center gap-4 w-full">
            <SubmitButton
              variant="destructive"
              className={cn(
                "inline-flex gap-1 items-center",
                isPending ? "bg-red-400" : "bg-red-500"
              )}
              value="archive_environment"
              name="intent"
              form="delete-form"
              isPending={isPending}
            >
              {isPending ? (
                <>
                  <LoaderIcon className="animate-spin flex-none" size={15} />
                  <span>Deleting...</span>
                </>
              ) : (
                <>
                  <span>Delete</span>
                </>
              )}
            </SubmitButton>

            <Button
              variant="outline"
              onClick={() => {
                setIsOpen(false);
                setData(undefined);
              }}
            >
              Cancel
            </Button>
          </div>
        </DialogFooter>
      </DialogContent>
    </Dialog>
  );
}<|MERGE_RESOLUTION|>--- conflicted
+++ resolved
@@ -68,11 +68,6 @@
     initialData: loaderData.environment
   });
 
-<<<<<<< HEAD
-  const [isPasswordShown, setIsPasswordShown] = React.useState(false);
-
-=======
->>>>>>> 001972a5
   const preview_head_repo_path = env.preview_metadata?.head_repository_url
     ? new URL(env.preview_metadata?.head_repository_url).pathname.substring(1)
     : null;
