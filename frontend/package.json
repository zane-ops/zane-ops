{
  "name": "frontend",
  "private": true,
  "version": "0.0.0",
  "type": "module",
  "scripts": {
    "generate:api": "openapi-typescript ../openapi/schema.yml -o src/api/v1.ts",
    "dev": "vite --host",
    "build": "tsc && vite build",
    "check": "biome check .",
    "preview": "vite preview",
<<<<<<< HEAD
    "predev": "npm run generate:api && tsr --watch && tsr --generate"
  },
  "dependencies": {
    "@tanstack/react-query": "^5.22.2",
    "@tanstack/react-router": "^1.16.6",
    "@tanstack/router-cli": "^1.16.5",
    "@tanstack/router-devtools": "^1.16.6",
=======
    "predev": "npm run generate:api",
    "format": "biome check . --apply"
  },
  "dependencies": {
    "@tanstack/react-query": "^5.22.2",
    "class-variance-authority": "^0.7.0",
    "clsx": "^2.1.0",
    "lucide-react": "^0.341.0",
>>>>>>> 3f213717
    "openapi-fetch": "^0.9.2",
    "react": "18.3.0-canary-47beb96cc-20240222",
    "react-dom": "18.3.0-canary-47beb96cc-20240222",
    "tailwind-merge": "^2.2.1",
    "tailwindcss-animate": "^1.0.7"
  },
  "devDependencies": {
    "@biomejs/biome": "^1.5.3",
    "@tanstack/react-query-devtools": "^5.24.0",
<<<<<<< HEAD
    "@tanstack/router-vite-plugin": "^1.16.5",
=======
    "@types/node": "^20.11.20",
>>>>>>> 3f213717
    "@types/react": "^18.2.57",
    "@types/react-dom": "^18.2.19",
    "@typescript-eslint/eslint-plugin": "^6.21.0",
    "@typescript-eslint/parser": "^6.21.0",
    "@vitejs/plugin-react": "^4.2.1",
    "autoprefixer": "^10.4.17",
    "openapi-typescript": "^6.7.4",
    "postcss": "^8.4.35",
    "tailwindcss": "^3.4.1",
    "typescript": "^5.2.2",
    "vite": "^5.1.0"
  }
}<|MERGE_RESOLUTION|>--- conflicted
+++ resolved
@@ -9,24 +9,16 @@
     "build": "tsc && vite build",
     "check": "biome check .",
     "preview": "vite preview",
-<<<<<<< HEAD
     "predev": "npm run generate:api && tsr --watch && tsr --generate"
   },
   "dependencies": {
     "@tanstack/react-query": "^5.22.2",
-    "@tanstack/react-router": "^1.16.6",
+    "@tanstack/react-router": "^1.17.4",
     "@tanstack/router-cli": "^1.16.5",
     "@tanstack/router-devtools": "^1.16.6",
-=======
-    "predev": "npm run generate:api",
-    "format": "biome check . --apply"
-  },
-  "dependencies": {
-    "@tanstack/react-query": "^5.22.2",
     "class-variance-authority": "^0.7.0",
     "clsx": "^2.1.0",
     "lucide-react": "^0.341.0",
->>>>>>> 3f213717
     "openapi-fetch": "^0.9.2",
     "react": "18.3.0-canary-47beb96cc-20240222",
     "react-dom": "18.3.0-canary-47beb96cc-20240222",
@@ -36,11 +28,7 @@
   "devDependencies": {
     "@biomejs/biome": "^1.5.3",
     "@tanstack/react-query-devtools": "^5.24.0",
-<<<<<<< HEAD
     "@tanstack/router-vite-plugin": "^1.16.5",
-=======
-    "@types/node": "^20.11.20",
->>>>>>> 3f213717
     "@types/react": "^18.2.57",
     "@types/react-dom": "^18.2.19",
     "@typescript-eslint/eslint-plugin": "^6.21.0",
