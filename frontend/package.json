--- conflicted
+++ resolved
@@ -26,13 +26,6 @@
     "@typescript-eslint/eslint-plugin": "^6.21.0",
     "@typescript-eslint/parser": "^6.21.0",
     "@vitejs/plugin-react": "^4.2.1",
-<<<<<<< HEAD
-=======
-    "autoprefixer": "^10.4.17",
-    "eslint": "^8.56.0",
-    "eslint-plugin-react-hooks": "^4.6.0",
-    "eslint-plugin-react-refresh": "^0.4.5",
->>>>>>> ac0198d4
     "openapi-typescript": "^6.7.4",
     "postcss": "^8.4.35",
     "tailwindcss": "^3.4.1",
