--- conflicted
+++ resolved
@@ -2787,13 +2787,6 @@
         propertyName: type
         mapping:
           client_error: '#/components/schemas/ParseErrorResponse'
-    GetProjectStatusListErrorResponse400:
-      oneOf:
-      - $ref: '#/components/schemas/ParseErrorResponse'
-      discriminator:
-        propertyName: type
-        mapping:
-          client_error: '#/components/schemas/ParseErrorResponse'
     GetRootDomain:
       type: object
       properties:
@@ -3220,9 +3213,17 @@
           type: string
           format: date-time
           readOnly: true
+        healthy_services:
+          type: integer
+          readOnly: true
+        total_services:
+          type: integer
+          readOnly: true
       required:
       - created_at
+      - healthy_services
       - slug
+      - total_services
       - updated_at
     ProjectCreateRequest:
       type: object
@@ -3233,27 +3234,6 @@
           pattern: ^[-a-zA-Z0-9_]+$
         description:
           type: string
-    ProjectStatus:
-      type: object
-      properties:
-        healthy_services:
-          type: integer
-          minimum: 0
-        total_services:
-          type: integer
-          minimum: 0
-      required:
-      - healthy_services
-      - total_services
-    ProjectStatusResponse:
-      type: object
-      properties:
-        projects:
-          type: object
-          additionalProperties:
-            $ref: '#/components/schemas/ProjectStatus'
-      required:
-      - projects
     ProjectsListError:
       oneOf:
       - $ref: '#/components/schemas/ProjectsListSlugErrorComponent'
@@ -3570,99 +3550,9 @@
     UpdateDeploymentChangesCommandTypeErrorComponent:
       type: object
       properties:
-<<<<<<< HEAD
         attr:
           enum:
           - command.type
-=======
-        type:
-          $ref: '#/components/schemas/ClientErrorEnum'
-        errors:
-          type: array
-          items:
-            $ref: '#/components/schemas/Error429'
-      required:
-      - errors
-      - type
-    GetAuthedUserErrorResponse400:
-      oneOf:
-      - $ref: '#/components/schemas/ParseErrorResponse'
-      discriminator:
-        propertyName: type
-        mapping:
-          client_error: '#/components/schemas/ParseErrorResponse'
-    GetAuthedUserWithTokenErrorResponse400:
-      oneOf:
-      - $ref: '#/components/schemas/ParseErrorResponse'
-      discriminator:
-        propertyName: type
-        mapping:
-          client_error: '#/components/schemas/ParseErrorResponse'
-    GetCSRFErrorResponse400:
-      oneOf:
-      - $ref: '#/components/schemas/ParseErrorResponse'
-      discriminator:
-        propertyName: type
-        mapping:
-          client_error: '#/components/schemas/ParseErrorResponse'
-    GetDockerServiceErrorResponse400:
-      oneOf:
-      - $ref: '#/components/schemas/ParseErrorResponse'
-      discriminator:
-        propertyName: type
-        mapping:
-          client_error: '#/components/schemas/ParseErrorResponse'
-    GetRootDomain:
-      type: object
-      properties:
-        domain:
-          type: string
-      required:
-      - domain
-    GetRootDomainErrorResponse400:
-      oneOf:
-      - $ref: '#/components/schemas/ParseErrorResponse'
-      discriminator:
-        propertyName: type
-        mapping:
-          client_error: '#/components/schemas/ParseErrorResponse'
-    GetSingleProjectErrorResponse400:
-      oneOf:
-      - $ref: '#/components/schemas/ParseErrorResponse'
-      discriminator:
-        propertyName: type
-        mapping:
-          client_error: '#/components/schemas/ParseErrorResponse'
-    GetVolumeSizeErrorResponse400:
-      oneOf:
-      - $ref: '#/components/schemas/ParseErrorResponse'
-      discriminator:
-        propertyName: type
-        mapping:
-          client_error: '#/components/schemas/ParseErrorResponse'
-    HealthCheck:
-      type: object
-      properties:
-        type:
-          $ref: '#/components/schemas/HealthCheckTypeEnum'
-        value:
-          type: string
-          maxLength: 255
-        timeout_seconds:
-          type: integer
-          maximum: 2147483647
-          minimum: 0
-        interval_seconds:
-          type: integer
-          maximum: 2147483647
-          minimum: 0
-    HealthCheckRequest:
-      type: object
-      properties:
-        type:
-          $ref: '#/components/schemas/HealthCheckRequestTypeEnum'
-        value:
->>>>>>> 41d6551e
           type: string
           description: '* `command.type` - command.type'
         code:
@@ -3761,204 +3651,7 @@
       - attr
       - code
       - detail
-<<<<<<< HEAD
     UpdateDeploymentChangesCredentialsNewValueUsernameErrorComponent:
-=======
-    LoginValidationError:
-      type: object
-      properties:
-        type:
-          $ref: '#/components/schemas/ValidationErrorEnum'
-        errors:
-          type: array
-          items:
-            $ref: '#/components/schemas/LoginError'
-      required:
-      - errors
-      - type
-    LogoutErrorResponse400:
-      oneOf:
-      - $ref: '#/components/schemas/ParseErrorResponse'
-      discriminator:
-        propertyName: type
-        mapping:
-          client_error: '#/components/schemas/ParseErrorResponse'
-    PaginatedArchivedProjectList:
-      type: object
-      properties:
-        count:
-          type: integer
-          example: 123
-        next:
-          type: string
-          nullable: true
-          format: uri
-          example: http://api.example.org/accounts/?page=4
-        previous:
-          type: string
-          nullable: true
-          format: uri
-          example: http://api.example.org/accounts/?page=2
-        results:
-          type: array
-          items:
-            $ref: '#/components/schemas/ArchivedProject'
-    PaginatedDockerServiceDeploymentList:
-      type: object
-      properties:
-        count:
-          type: integer
-          example: 123
-        next:
-          type: string
-          nullable: true
-          format: uri
-          example: http://api.example.org/accounts/?page=4
-        previous:
-          type: string
-          nullable: true
-          format: uri
-          example: http://api.example.org/accounts/?page=2
-        results:
-          type: array
-          items:
-            $ref: '#/components/schemas/DockerServiceDeployment'
-    PaginatedProjectList:
-      type: object
-      properties:
-        count:
-          type: integer
-          example: 123
-        next:
-          type: string
-          nullable: true
-          format: uri
-          example: http://api.example.org/accounts/?page=4
-        previous:
-          type: string
-          nullable: true
-          format: uri
-          example: http://api.example.org/accounts/?page=2
-        results:
-          type: array
-          items:
-            $ref: '#/components/schemas/Project'
-    ParseError:
-      type: object
-      properties:
-        code:
-          $ref: '#/components/schemas/ParseErrorCodeEnum'
-        detail:
-          type: string
-        attr:
-          type: string
-          nullable: true
-      required:
-      - attr
-      - code
-      - detail
-    ParseErrorCodeEnum:
-      enum:
-      - parse_error
-      type: string
-      description: '* `parse_error` - Parse Error'
-    ParseErrorResponse:
-      type: object
-      properties:
-        type:
-          $ref: '#/components/schemas/ClientErrorEnum'
-        errors:
-          type: array
-          items:
-            $ref: '#/components/schemas/ParseError'
-      required:
-      - errors
-      - type
-    PatchedProjectUpdateRequest:
-      type: object
-      properties:
-        slug:
-          type: string
-          maxLength: 255
-          pattern: ^[-a-zA-Z0-9_]+$
-        description:
-          type: string
-    PortConfiguration:
-      type: object
-      properties:
-        host:
-          type: integer
-          maximum: 2147483647
-          minimum: 0
-          nullable: true
-        forwarded:
-          type: integer
-          maximum: 2147483647
-          minimum: 0
-      required:
-      - forwarded
-    Project:
-      type: object
-      properties:
-        description:
-          type: string
-          nullable: true
-        id:
-          type: string
-          maxLength: 255
-        slug:
-          type: string
-          maxLength: 255
-          pattern: ^[-a-zA-Z0-9_]+$
-        created_at:
-          type: string
-          format: date-time
-          readOnly: true
-        updated_at:
-          type: string
-          format: date-time
-          readOnly: true
-        healthy_services:
-          type: integer
-          readOnly: true
-        total_services:
-          type: integer
-          readOnly: true
-      required:
-      - created_at
-      - healthy_services
-      - slug
-      - total_services
-      - updated_at
-    ProjectCreateRequest:
-      type: object
-      properties:
-        slug:
-          type: string
-          maxLength: 255
-          pattern: ^[-a-zA-Z0-9_]+$
-        description:
-          type: string
-    ProjectsListError:
-      oneOf:
-      - $ref: '#/components/schemas/ProjectsListSlugErrorComponent'
-      - $ref: '#/components/schemas/ProjectsListSortByErrorComponent'
-      discriminator:
-        propertyName: attr
-        mapping:
-          slug: '#/components/schemas/ProjectsListSlugErrorComponent'
-          sort_by: '#/components/schemas/ProjectsListSortByErrorComponent'
-    ProjectsListErrorResponse400:
-      oneOf:
-      - $ref: '#/components/schemas/ProjectsListValidationError'
-      - $ref: '#/components/schemas/ParseErrorResponse'
-      discriminator:
-        propertyName: type
-        mapping:
-          validation_error: '#/components/schemas/ProjectsListValidationError'
-          client_error: '#/components/schemas/ParseErrorResponse'
-    ProjectsListSlugErrorComponent:
->>>>>>> 41d6551e
       type: object
       properties:
         attr:
