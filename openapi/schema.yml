openapi: 3.0.3
info:
  title: ZaneOps API
  version: 1.0.0
  description: "\n\n## Overview\n\nZaneOps is a self-hosted, open source platform\
    \ as a service for hosting static sites, web apps, \ndatabases, CRONS, Workers\
    \ using docker swarm as the engine.\n\n## Errors\n\n### 405 Method Not Allowed\n\
    \nThis is returned when an endpoint is called with an unexpected http method.\
    \ For example, if updating a user requires\na POST request and a PATCH is issued\
    \ instead, this error is returned. Here's how it looks like:\n\n```json\n{\n \
    \ \"type\": \"client_error\",\n  \"errors\": [\n    {\n      \"code\": \"method_not_allowed\"\
    ,\n      \"detail\": \"Method “patch” not allowed.\",\n      \"attr\": null\n\
    \    }\n  ]\n}\n```\n\n### 406 Not Acceptable\n\nThis is returned if the `Accept`\
    \ header is submitted and contains a value other than `application/json`. Here's\
    \ how the\nresponse would look:\n\n```json\n{\n  \"type\": \"client_error\",\n\
    \  \"errors\": [\n    {\n      \"code\": \"not_acceptable\",\n      \"detail\"\
    : \"Could not satisfy the request Accept header.\",\n      \"attr\": null\n  \
    \  }\n  ]\n}\n```\n\n### 415 Unsupported Media Type\n\nThis is returned when the\
    \ request content type is not json. Here's how the response would look:\n\n```json\n\
    {\n  \"type\": \"client_error\",\n  \"errors\": [\n    {\n      \"code\": \"not_acceptable\"\
    ,\n      \"detail\": \"Unsupported media type “application/xml” in request.\"\
    ,\n      \"attr\": null\n    }\n  ]\n}\n```\n\n### 500 Internal Server Error\n\
    \nThis is returned when the API server encounters an unexpected error. Here's\
    \ how the response would look:\n\n```json\n{\n  \"type\": \"server_error\",\n\
    \  \"errors\": [\n    {\n      \"code\": \"error\",\n      \"detail\": \"A server\
    \ error occurred.\",\n      \"attr\": null\n    }\n  ]\n}\n```\n"
paths:
  /api/auth/login/:
    post:
      operationId: login
      tags:
      - auth
      requestBody:
        content:
          application/json:
            schema:
              $ref: '#/components/schemas/LoginRequest'
          application/x-www-form-urlencoded:
            schema:
              $ref: '#/components/schemas/LoginRequest'
          multipart/form-data:
            schema:
              $ref: '#/components/schemas/LoginRequest'
        required: true
      security:
      - cookieAuth: []
      - {}
      responses:
        '400':
          content:
            application/json:
              schema:
                $ref: '#/components/schemas/LoginErrorResponse400'
          description: ''
        '401':
          content:
            application/json:
              schema:
                $ref: '#/components/schemas/ErrorResponse401'
              examples:
                AuthenticationFailed:
                  value:
                    type: client_error
                    errors:
                    - code: authentication_failed
                      detail: Incorrect authentication credentials.
                      attr: null
                NotAuthenticated:
                  value:
                    type: client_error
                    errors:
                    - code: not_authenticated
                      detail: Authentication credentials were not provided.
                      attr: null
          description: ''
        '429':
          content:
            application/json:
              schema:
                $ref: '#/components/schemas/ErrorResponse429'
              examples:
                Throttled:
                  value:
                    type: client_error
                    errors:
                    - code: throttled
                      detail: Request was throttled.
                      attr: null
          description: ''
        '201':
          content:
            application/json:
              schema:
                $ref: '#/components/schemas/LoginSuccessResponse'
          description: ''
        '302':
          description: No response body
  /api/auth/logout/:
    delete:
      operationId: logout
      tags:
      - auth
      security:
      - cookieAuth: []
      responses:
        '400':
          content:
            application/json:
              schema:
                $ref: '#/components/schemas/LogoutErrorResponse400'
          description: ''
        '401':
          content:
            application/json:
              schema:
                $ref: '#/components/schemas/ErrorResponse401'
              examples:
                AuthenticationFailed:
                  value:
                    type: client_error
                    errors:
                    - code: authentication_failed
                      detail: Incorrect authentication credentials.
                      attr: null
                NotAuthenticated:
                  value:
                    type: client_error
                    errors:
                    - code: not_authenticated
                      detail: Authentication credentials were not provided.
                      attr: null
          description: ''
        '429':
          content:
            application/json:
              schema:
                $ref: '#/components/schemas/ErrorResponse429'
              examples:
                Throttled:
                  value:
                    type: client_error
                    errors:
                    - code: throttled
                      detail: Request was throttled.
                      attr: null
          description: ''
        '204':
          description: No response body
  /api/auth/me/:
    get:
      operationId: getAuthedUser
      tags:
      - auth
      security:
      - cookieAuth: []
      responses:
        '400':
          content:
            application/json:
              schema:
                $ref: '#/components/schemas/GetAuthedUserErrorResponse400'
          description: ''
        '401':
          content:
            application/json:
              schema:
                $ref: '#/components/schemas/ErrorResponse401'
              examples:
                AuthenticationFailed:
                  value:
                    type: client_error
                    errors:
                    - code: authentication_failed
                      detail: Incorrect authentication credentials.
                      attr: null
                NotAuthenticated:
                  value:
                    type: client_error
                    errors:
                    - code: not_authenticated
                      detail: Authentication credentials were not provided.
                      attr: null
          description: ''
        '429':
          content:
            application/json:
              schema:
                $ref: '#/components/schemas/ErrorResponse429'
              examples:
                Throttled:
                  value:
                    type: client_error
                    errors:
                    - code: throttled
                      detail: Request was throttled.
                      attr: null
          description: ''
        '200':
          content:
            application/json:
              schema:
                $ref: '#/components/schemas/AuthedSuccessResponse'
          description: ''
  /api/auth/me/with-token/:
    get:
      operationId: getAuthedUserWithToken
      tags:
      - auth
      security:
      - tokenAuth: []
      - cookieAuth: []
      - {}
      responses:
        '400':
          content:
            application/json:
              schema:
                $ref: '#/components/schemas/GetAuthedUserWithTokenErrorResponse400'
          description: ''
        '401':
          content:
            application/json:
              schema:
                $ref: '#/components/schemas/ErrorResponse401'
              examples:
                AuthenticationFailed:
                  value:
                    type: client_error
                    errors:
                    - code: authentication_failed
                      detail: Incorrect authentication credentials.
                      attr: null
                NotAuthenticated:
                  value:
                    type: client_error
                    errors:
                    - code: not_authenticated
                      detail: Authentication credentials were not provided.
                      attr: null
          description: ''
        '429':
          content:
            application/json:
              schema:
                $ref: '#/components/schemas/ErrorResponse429'
              examples:
                Throttled:
                  value:
                    type: client_error
                    errors:
                    - code: throttled
                      detail: Request was throttled.
                      attr: null
          description: ''
        '200':
          content:
            application/json:
              schema:
                $ref: '#/components/schemas/AuthedSuccessResponse'
          description: ''
  /api/csrf/:
    get:
      operationId: getCSRF
      description: CSRF cookie view for retrieving CSRF before doing requests
      tags:
      - csrf
      security:
      - cookieAuth: []
      - {}
      responses:
        '400':
          content:
            application/json:
              schema:
                $ref: '#/components/schemas/GetCSRFErrorResponse400'
          description: ''
        '429':
          content:
            application/json:
              schema:
                $ref: '#/components/schemas/ErrorResponse429'
              examples:
                Throttled:
                  value:
                    type: client_error
                    errors:
                    - code: throttled
                      detail: Request was throttled.
                      attr: null
          description: ''
        '401':
          description: No response body
  /api/docker/check-port/:
    post:
      operationId: checkIfPortIsAvailable
      tags:
      - docker
      requestBody:
        content:
          application/json:
            schema:
              $ref: '#/components/schemas/DockerPortCheckRequest'
          application/x-www-form-urlencoded:
            schema:
              $ref: '#/components/schemas/DockerPortCheckRequest'
          multipart/form-data:
            schema:
              $ref: '#/components/schemas/DockerPortCheckRequest'
        required: true
      security:
      - cookieAuth: []
      responses:
        '400':
          content:
            application/json:
              schema:
                $ref: '#/components/schemas/CheckIfPortIsAvailableErrorResponse400'
          description: ''
        '401':
          content:
            application/json:
              schema:
                $ref: '#/components/schemas/ErrorResponse401'
              examples:
                AuthenticationFailed:
                  value:
                    type: client_error
                    errors:
                    - code: authentication_failed
                      detail: Incorrect authentication credentials.
                      attr: null
                NotAuthenticated:
                  value:
                    type: client_error
                    errors:
                    - code: not_authenticated
                      detail: Authentication credentials were not provided.
                      attr: null
          description: ''
        '429':
          content:
            application/json:
              schema:
                $ref: '#/components/schemas/ErrorResponse429'
              examples:
                Throttled:
                  value:
                    type: client_error
                    errors:
                    - code: throttled
                      detail: Request was throttled.
                      attr: null
          description: ''
        '200':
          content:
            application/json:
              schema:
                $ref: '#/components/schemas/DockerPortCheckResponse'
          description: ''
  /api/docker/image-search/:
    get:
      operationId: searchDockerRegistry
      parameters:
      - in: query
        name: q
        schema:
          type: string
          minLength: 1
        required: true
      tags:
      - docker
      security:
      - cookieAuth: []
      responses:
        '400':
          content:
            application/json:
              schema:
                $ref: '#/components/schemas/SearchDockerRegistryErrorResponse400'
          description: ''
        '401':
          content:
            application/json:
              schema:
                $ref: '#/components/schemas/ErrorResponse401'
              examples:
                AuthenticationFailed:
                  value:
                    type: client_error
                    errors:
                    - code: authentication_failed
                      detail: Incorrect authentication credentials.
                      attr: null
                NotAuthenticated:
                  value:
                    type: client_error
                    errors:
                    - code: not_authenticated
                      detail: Authentication credentials were not provided.
                      attr: null
          description: ''
        '429':
          content:
            application/json:
              schema:
                $ref: '#/components/schemas/ErrorResponse429'
              examples:
                Throttled:
                  value:
                    type: client_error
                    errors:
                    - code: throttled
                      detail: Request was throttled.
                      attr: null
          description: ''
        '200':
          content:
            application/json:
              schema:
                $ref: '#/components/schemas/DockerImageSearchResponse'
          description: ''
  /api/docker/login/:
    post:
      operationId: dockerLogin
      tags:
      - docker
      requestBody:
        content:
          application/json:
            schema:
              $ref: '#/components/schemas/DockerLoginRequest'
          application/x-www-form-urlencoded:
            schema:
              $ref: '#/components/schemas/DockerLoginRequest'
          multipart/form-data:
            schema:
              $ref: '#/components/schemas/DockerLoginRequest'
        required: true
      security:
      - cookieAuth: []
      responses:
        '400':
          content:
            application/json:
              schema:
                $ref: '#/components/schemas/DockerLoginErrorResponse400'
          description: ''
        '401':
          content:
            application/json:
              schema:
                $ref: '#/components/schemas/ErrorResponse401'
              examples:
                AuthenticationFailed:
                  value:
                    type: client_error
                    errors:
                    - code: authentication_failed
                      detail: Incorrect authentication credentials.
                      attr: null
                NotAuthenticated:
                  value:
                    type: client_error
                    errors:
                    - code: not_authenticated
                      detail: Authentication credentials were not provided.
                      attr: null
          description: ''
        '429':
          content:
            application/json:
              schema:
                $ref: '#/components/schemas/ErrorResponse429'
              examples:
                Throttled:
                  value:
                    type: client_error
                    errors:
                    - code: throttled
                      detail: Request was throttled.
                      attr: null
          description: ''
        '200':
          content:
            application/json:
              schema:
                $ref: '#/components/schemas/DockerLoginSuccessResponse'
          description: ''
  /api/domain/root/:
    get:
      operationId: getRootDomain
      tags:
      - domain
      security:
      - cookieAuth: []
      responses:
        '400':
          content:
            application/json:
              schema:
                $ref: '#/components/schemas/GetRootDomainErrorResponse400'
          description: ''
        '401':
          content:
            application/json:
              schema:
                $ref: '#/components/schemas/ErrorResponse401'
              examples:
                AuthenticationFailed:
                  value:
                    type: client_error
                    errors:
                    - code: authentication_failed
                      detail: Incorrect authentication credentials.
                      attr: null
                NotAuthenticated:
                  value:
                    type: client_error
                    errors:
                    - code: not_authenticated
                      detail: Authentication credentials were not provided.
                      attr: null
          description: ''
        '429':
          content:
            application/json:
              schema:
                $ref: '#/components/schemas/ErrorResponse429'
              examples:
                Throttled:
                  value:
                    type: client_error
                    errors:
                    - code: throttled
                      detail: Request was throttled.
                      attr: null
          description: ''
        '200':
          content:
            application/json:
              schema:
                $ref: '#/components/schemas/GetRootDomain'
          description: ''
  /api/projects/:
    get:
      operationId: getProjectList
      parameters:
      - in: query
        name: page
        schema:
          type: integer
          default: 1
      - in: query
        name: per_page
        schema:
          type: integer
          default: 30
      - in: query
        name: query
        schema:
          type: string
          default: ''
      - in: query
        name: sort
        schema:
          enum:
          - slug_asc
          - updated_at_desc
          type: string
          default: updated_at_desc
          minLength: 1
        description: |-
          * `slug_asc` - slug ascending
          * `updated_at_desc` - updated_at in descending order
      - in: query
        name: status
        schema:
          enum:
          - archived
          - active
          type: string
          default: active
          minLength: 1
        description: |-
          * `archived` - archived
          * `active` - active
      tags:
      - projects
      security:
      - cookieAuth: []
      responses:
        '400':
          content:
            application/json:
              schema:
                $ref: '#/components/schemas/GetProjectListErrorResponse400'
          description: ''
        '401':
          content:
            application/json:
              schema:
                $ref: '#/components/schemas/ErrorResponse401'
              examples:
                AuthenticationFailed:
                  value:
                    type: client_error
                    errors:
                    - code: authentication_failed
                      detail: Incorrect authentication credentials.
                      attr: null
                NotAuthenticated:
                  value:
                    type: client_error
                    errors:
                    - code: not_authenticated
                      detail: Authentication credentials were not provided.
                      attr: null
          description: ''
        '429':
          content:
            application/json:
              schema:
                $ref: '#/components/schemas/ErrorResponse429'
              examples:
                Throttled:
                  value:
                    type: client_error
                    errors:
                    - code: throttled
                      detail: Request was throttled.
                      attr: null
          description: ''
        '200':
          content:
            application/json:
              schema:
                $ref: '#/components/schemas/ProjectListResponse'
          description: ''
    post:
      operationId: createProject
      tags:
      - projects
      requestBody:
        content:
          application/json:
            schema:
              $ref: '#/components/schemas/ProjectCreateRequest'
          application/x-www-form-urlencoded:
            schema:
              $ref: '#/components/schemas/ProjectCreateRequest'
          multipart/form-data:
            schema:
              $ref: '#/components/schemas/ProjectCreateRequest'
      security:
      - cookieAuth: []
      responses:
        '400':
          content:
            application/json:
              schema:
                $ref: '#/components/schemas/CreateProjectErrorResponse400'
          description: ''
        '401':
          content:
            application/json:
              schema:
                $ref: '#/components/schemas/ErrorResponse401'
              examples:
                AuthenticationFailed:
                  value:
                    type: client_error
                    errors:
                    - code: authentication_failed
                      detail: Incorrect authentication credentials.
                      attr: null
                NotAuthenticated:
                  value:
                    type: client_error
                    errors:
                    - code: not_authenticated
                      detail: Authentication credentials were not provided.
                      attr: null
          description: ''
        '429':
          content:
            application/json:
              schema:
                $ref: '#/components/schemas/ErrorResponse429'
              examples:
                Throttled:
                  value:
                    type: client_error
                    errors:
                    - code: throttled
                      detail: Request was throttled.
                      attr: null
          description: ''
        '201':
          content:
            application/json:
              schema:
                $ref: '#/components/schemas/SingleProjectResponse'
          description: ''
        '409':
          content:
            application/json:
              schema:
                $ref: '#/components/schemas/ErrorResponse409'
          description: ''
  /api/projects/{project_slug}/archive-service/docker/{service_slug}/:
    delete:
      operationId: archiveDockerService
      parameters:
      - in: path
        name: project_slug
        schema:
          type: string
          pattern: ^[a-z0-9]+(?:-[a-z0-9]+)*$
        required: true
      - in: path
        name: service_slug
        schema:
          type: string
          pattern: ^[a-z0-9]+(?:-[a-z0-9]+)*$
        required: true
      tags:
      - projects
      security:
      - cookieAuth: []
      responses:
        '400':
          content:
            application/json:
              schema:
                $ref: '#/components/schemas/ArchiveDockerServiceErrorResponse400'
          description: ''
        '401':
          content:
            application/json:
              schema:
                $ref: '#/components/schemas/ErrorResponse401'
              examples:
                AuthenticationFailed:
                  value:
                    type: client_error
                    errors:
                    - code: authentication_failed
                      detail: Incorrect authentication credentials.
                      attr: null
                NotAuthenticated:
                  value:
                    type: client_error
                    errors:
                    - code: not_authenticated
                      detail: Authentication credentials were not provided.
                      attr: null
          description: ''
        '404':
          content:
            application/json:
              schema:
                $ref: '#/components/schemas/ErrorResponse404'
              examples:
                NotFound:
                  value:
                    type: client_error
                    errors:
                    - code: not_found
                      detail: Not found.
                      attr: null
          description: ''
        '429':
          content:
            application/json:
              schema:
                $ref: '#/components/schemas/ErrorResponse429'
              examples:
                Throttled:
                  value:
                    type: client_error
                    errors:
                    - code: throttled
                      detail: Request was throttled.
                      attr: null
          description: ''
        '204':
          description: No response body
  /api/projects/{project_slug}/create-service/docker/:
    post:
      operationId: createDockerService
      parameters:
      - in: path
        name: project_slug
        schema:
          type: string
          pattern: ^[a-z0-9]+(?:-[a-z0-9]+)*$
        required: true
      tags:
      - projects
      requestBody:
        content:
          application/json:
            schema:
              $ref: '#/components/schemas/DockerServiceCreateRequest'
          application/x-www-form-urlencoded:
            schema:
              $ref: '#/components/schemas/DockerServiceCreateRequest'
          multipart/form-data:
            schema:
              $ref: '#/components/schemas/DockerServiceCreateRequest'
        required: true
      security:
      - cookieAuth: []
      responses:
        '400':
          content:
            application/json:
              schema:
                $ref: '#/components/schemas/CreateDockerServiceErrorResponse400'
          description: ''
        '401':
          content:
            application/json:
              schema:
                $ref: '#/components/schemas/ErrorResponse401'
              examples:
                AuthenticationFailed:
                  value:
                    type: client_error
                    errors:
                    - code: authentication_failed
                      detail: Incorrect authentication credentials.
                      attr: null
                NotAuthenticated:
                  value:
                    type: client_error
                    errors:
                    - code: not_authenticated
                      detail: Authentication credentials were not provided.
                      attr: null
          description: ''
        '404':
          content:
            application/json:
              schema:
                $ref: '#/components/schemas/ErrorResponse404'
              examples:
                NotFound:
                  value:
                    type: client_error
                    errors:
                    - code: not_found
                      detail: Not found.
                      attr: null
          description: ''
        '429':
          content:
            application/json:
              schema:
                $ref: '#/components/schemas/ErrorResponse429'
              examples:
                Throttled:
                  value:
                    type: client_error
                    errors:
                    - code: throttled
                      detail: Request was throttled.
                      attr: null
          description: ''
        '409':
          content:
            application/json:
              schema:
                $ref: '#/components/schemas/ErrorResponse409'
          description: ''
        '201':
          content:
            application/json:
              schema:
                $ref: '#/components/schemas/DockerServiceResponse'
          description: ''
<<<<<<< HEAD
  /api/projects/{project_slug}/deploy-service/docker/{service_slug}/:
    patch:
      operationId: deployDockerService
=======
    put:
      operationId: updateDockerService
>>>>>>> 3d1f93ce
      parameters:
      - in: path
        name: project_slug
        schema:
          type: string
          pattern: ^[a-z0-9]+(?:-[a-z0-9]+)*$
        required: true
<<<<<<< HEAD
      - in: path
        name: service_slug
        schema:
          type: string
          pattern: ^[a-z0-9]+(?:-[a-z0-9]+)*$
        required: true
=======
>>>>>>> 3d1f93ce
      tags:
      - projects
      requestBody:
        content:
          application/json:
            schema:
<<<<<<< HEAD
              $ref: '#/components/schemas/PatchedDockerServiceDeployRequest'
          application/x-www-form-urlencoded:
            schema:
              $ref: '#/components/schemas/PatchedDockerServiceDeployRequest'
          multipart/form-data:
            schema:
              $ref: '#/components/schemas/PatchedDockerServiceDeployRequest'
=======
              $ref: '#/components/schemas/DockerServiceCreateRequest'
          application/x-www-form-urlencoded:
            schema:
              $ref: '#/components/schemas/DockerServiceCreateRequest'
          multipart/form-data:
            schema:
              $ref: '#/components/schemas/DockerServiceCreateRequest'
        required: true
>>>>>>> 3d1f93ce
      security:
      - cookieAuth: []
      responses:
        '400':
          content:
            application/json:
              schema:
<<<<<<< HEAD
                $ref: '#/components/schemas/DeployDockerServiceErrorResponse400'
=======
                $ref: '#/components/schemas/UpdateDockerServiceErrorResponse400'
>>>>>>> 3d1f93ce
          description: ''
        '401':
          content:
            application/json:
              schema:
                $ref: '#/components/schemas/ErrorResponse401'
              examples:
                AuthenticationFailed:
                  value:
                    type: client_error
                    errors:
                    - code: authentication_failed
                      detail: Incorrect authentication credentials.
                      attr: null
                NotAuthenticated:
                  value:
                    type: client_error
                    errors:
                    - code: not_authenticated
                      detail: Authentication credentials were not provided.
                      attr: null
          description: ''
        '404':
          content:
            application/json:
              schema:
                $ref: '#/components/schemas/ErrorResponse404'
              examples:
                NotFound:
                  value:
                    type: client_error
                    errors:
                    - code: not_found
                      detail: Not found.
                      attr: null
          description: ''
        '429':
          content:
            application/json:
              schema:
                $ref: '#/components/schemas/ErrorResponse429'
              examples:
                Throttled:
                  value:
                    type: client_error
                    errors:
                    - code: throttled
                      detail: Request was throttled.
                      attr: null
          description: ''
<<<<<<< HEAD
=======
        '409':
          content:
            application/json:
              schema:
                $ref: '#/components/schemas/ErrorResponse409'
          description: ''
>>>>>>> 3d1f93ce
        '200':
          content:
            application/json:
              schema:
                $ref: '#/components/schemas/DockerServiceResponse'
          description: ''
  /api/projects/{project_slug}/service-details/docker/{service_slug}/:
    get:
      operationId: getDockerService
      parameters:
      - in: path
        name: project_slug
        schema:
          type: string
          pattern: ^[a-z0-9]+(?:-[a-z0-9]+)*$
        required: true
      - in: path
        name: service_slug
        schema:
          type: string
          pattern: ^[a-z0-9]+(?:-[a-z0-9]+)*$
        required: true
      tags:
      - projects
      security:
      - cookieAuth: []
      responses:
        '400':
          content:
            application/json:
              schema:
                $ref: '#/components/schemas/GetDockerServiceErrorResponse400'
          description: ''
        '401':
          content:
            application/json:
              schema:
                $ref: '#/components/schemas/ErrorResponse401'
              examples:
                AuthenticationFailed:
                  value:
                    type: client_error
                    errors:
                    - code: authentication_failed
                      detail: Incorrect authentication credentials.
                      attr: null
                NotAuthenticated:
                  value:
                    type: client_error
                    errors:
                    - code: not_authenticated
                      detail: Authentication credentials were not provided.
                      attr: null
          description: ''
        '404':
          content:
            application/json:
              schema:
                $ref: '#/components/schemas/ErrorResponse404'
              examples:
                NotFound:
                  value:
                    type: client_error
                    errors:
                    - code: not_found
                      detail: Not found.
                      attr: null
          description: ''
        '429':
          content:
            application/json:
              schema:
                $ref: '#/components/schemas/ErrorResponse429'
              examples:
                Throttled:
                  value:
                    type: client_error
                    errors:
                    - code: throttled
                      detail: Request was throttled.
                      attr: null
          description: ''
        '200':
          content:
            application/json:
              schema:
                $ref: '#/components/schemas/DockerServiceResponse'
          description: ''
  /api/projects/{project_slug}/service-details/docker/{service_slug}/deployments/:
    get:
      operationId: projects_service_details_docker_deployments_list
      parameters:
      - in: query
        name: created_at
        schema:
          type: string
          format: date-time
      - in: query
        name: hash
        schema:
          type: string
      - in: path
        name: project_slug
        schema:
          type: string
          pattern: ^[a-z0-9]+(?:-[a-z0-9]+)*$
        required: true
      - in: path
        name: service_slug
        schema:
          type: string
          pattern: ^[a-z0-9]+(?:-[a-z0-9]+)*$
        required: true
      - in: query
        name: status
        schema:
          type: array
          items:
            type: string
            enum:
            - CANCELLED
            - FAILED
            - HEALTHY
            - OFFLINE
            - PREPARING
            - QUEUED
            - RESTARTING
            - STARTING
            - UNHEALTHY
        description: |-
          * `QUEUED` - Queued
          * `CANCELLED` - Cancelled
          * `FAILED` - Failed
          * `PREPARING` - Preparing
          * `STARTING` - Starting
          * `RESTARTING` - Restarting
          * `HEALTHY` - Healthy
          * `UNHEALTHY` - Unhealthy
          * `OFFLINE` - Offline
        explode: true
        style: form
      tags:
      - projects
      security:
      - cookieAuth: []
      responses:
        '400':
          content:
            application/json:
              schema:
                $ref: '#/components/schemas/ProjectsServiceDetailsDockerDeploymentsListErrorResponse400'
          description: ''
        '401':
          content:
            application/json:
              schema:
                $ref: '#/components/schemas/ErrorResponse401'
              examples:
                AuthenticationFailed:
                  value:
                    type: client_error
                    errors:
                    - code: authentication_failed
                      detail: Incorrect authentication credentials.
                      attr: null
                NotAuthenticated:
                  value:
                    type: client_error
                    errors:
                    - code: not_authenticated
                      detail: Authentication credentials were not provided.
                      attr: null
          description: ''
        '404':
          content:
            application/json:
              schema:
                $ref: '#/components/schemas/ErrorResponse404'
              examples:
                NotFound:
                  value:
                    type: client_error
                    errors:
                    - code: not_found
                      detail: Not found.
                      attr: null
          description: ''
        '429':
          content:
            application/json:
              schema:
                $ref: '#/components/schemas/ErrorResponse429'
              examples:
                Throttled:
                  value:
                    type: client_error
                    errors:
                    - code: throttled
                      detail: Request was throttled.
                      attr: null
          description: ''
        '200':
          content:
            application/json:
              schema:
                type: array
                items:
                  $ref: '#/components/schemas/DockerServiceDeployment'
          description: ''
  /api/projects/{project_slug}/service-details/docker/{service_slug}/deployments/{deployment_hash}/:
    get:
      operationId: projects_service_details_docker_deployments_retrieve
      parameters:
      - in: path
        name: deployment_hash
        schema:
          type: string
          pattern: ^[a-zA-Z0-9-_]+$
        required: true
      - in: path
        name: project_slug
        schema:
          type: string
          pattern: ^[a-z0-9]+(?:-[a-z0-9]+)*$
        required: true
      - in: path
        name: service_slug
        schema:
          type: string
          pattern: ^[a-z0-9]+(?:-[a-z0-9]+)*$
        required: true
      tags:
      - projects
      security:
      - cookieAuth: []
      responses:
        '400':
          content:
            application/json:
              schema:
                $ref: '#/components/schemas/ProjectsServiceDetailsDockerDeploymentsRetrieveErrorResponse400'
          description: ''
        '401':
          content:
            application/json:
              schema:
                $ref: '#/components/schemas/ErrorResponse401'
              examples:
                AuthenticationFailed:
                  value:
                    type: client_error
                    errors:
                    - code: authentication_failed
                      detail: Incorrect authentication credentials.
                      attr: null
                NotAuthenticated:
                  value:
                    type: client_error
                    errors:
                    - code: not_authenticated
                      detail: Authentication credentials were not provided.
                      attr: null
          description: ''
        '404':
          content:
            application/json:
              schema:
                $ref: '#/components/schemas/ErrorResponse404'
              examples:
                NotFound:
                  value:
                    type: client_error
                    errors:
                    - code: not_found
                      detail: Not found.
                      attr: null
          description: ''
        '429':
          content:
            application/json:
              schema:
                $ref: '#/components/schemas/ErrorResponse429'
              examples:
                Throttled:
                  value:
                    type: client_error
                    errors:
                    - code: throttled
                      detail: Request was throttled.
                      attr: null
          description: ''
        '200':
          content:
            application/json:
              schema:
                $ref: '#/components/schemas/DockerServiceDeployment'
          description: ''
  /api/projects/{project_slug}/update-service/docker/{service_slug}/:
    put:
      operationId: updateDockerService
      parameters:
      - in: path
        name: project_slug
        schema:
          type: string
          pattern: ^[a-z0-9]+(?:-[a-z0-9]+)*$
        required: true
      - in: path
        name: service_slug
        schema:
          type: string
          pattern: ^[a-z0-9]+(?:-[a-z0-9]+)*$
        required: true
      tags:
      - projects
      requestBody:
        content:
          application/json:
            schema:
              $ref: '#/components/schemas/DockerServiceUpdateRequest'
          application/x-www-form-urlencoded:
            schema:
              $ref: '#/components/schemas/DockerServiceUpdateRequest'
          multipart/form-data:
            schema:
              $ref: '#/components/schemas/DockerServiceUpdateRequest'
        required: true
      security:
      - cookieAuth: []
      responses:
        '400':
          content:
            application/json:
              schema:
                $ref: '#/components/schemas/UpdateDockerServiceErrorResponse400'
          description: ''
        '401':
          content:
            application/json:
              schema:
                $ref: '#/components/schemas/ErrorResponse401'
              examples:
                AuthenticationFailed:
                  value:
                    type: client_error
                    errors:
                    - code: authentication_failed
                      detail: Incorrect authentication credentials.
                      attr: null
                NotAuthenticated:
                  value:
                    type: client_error
                    errors:
                    - code: not_authenticated
                      detail: Authentication credentials were not provided.
                      attr: null
          description: ''
        '404':
          content:
            application/json:
              schema:
                $ref: '#/components/schemas/ErrorResponse404'
              examples:
                NotFound:
                  value:
                    type: client_error
                    errors:
                    - code: not_found
                      detail: Not found.
                      attr: null
          description: ''
        '429':
          content:
            application/json:
              schema:
                $ref: '#/components/schemas/ErrorResponse429'
              examples:
                Throttled:
                  value:
                    type: client_error
                    errors:
                    - code: throttled
                      detail: Request was throttled.
                      attr: null
          description: ''
        '200':
          content:
            application/json:
              schema:
                $ref: '#/components/schemas/DockerServiceResponse'
          description: ''
  /api/projects/{slug}/:
    get:
      operationId: getSingleProject
      parameters:
      - in: path
        name: slug
        schema:
          type: string
          pattern: ^[a-z0-9]+(?:-[a-z0-9]+)*$
        required: true
      tags:
      - projects
      security:
      - cookieAuth: []
      responses:
        '400':
          content:
            application/json:
              schema:
                $ref: '#/components/schemas/GetSingleProjectErrorResponse400'
          description: ''
        '401':
          content:
            application/json:
              schema:
                $ref: '#/components/schemas/ErrorResponse401'
              examples:
                AuthenticationFailed:
                  value:
                    type: client_error
                    errors:
                    - code: authentication_failed
                      detail: Incorrect authentication credentials.
                      attr: null
                NotAuthenticated:
                  value:
                    type: client_error
                    errors:
                    - code: not_authenticated
                      detail: Authentication credentials were not provided.
                      attr: null
          description: ''
        '404':
          content:
            application/json:
              schema:
                $ref: '#/components/schemas/ErrorResponse404'
              examples:
                NotFound:
                  value:
                    type: client_error
                    errors:
                    - code: not_found
                      detail: Not found.
                      attr: null
          description: ''
        '429':
          content:
            application/json:
              schema:
                $ref: '#/components/schemas/ErrorResponse429'
              examples:
                Throttled:
                  value:
                    type: client_error
                    errors:
                    - code: throttled
                      detail: Request was throttled.
                      attr: null
          description: ''
        '200':
          content:
            application/json:
              schema:
                $ref: '#/components/schemas/SingleProjectResponse'
          description: ''
    patch:
      operationId: updateProjectName
      parameters:
      - in: path
        name: slug
        schema:
          type: string
          pattern: ^[a-z0-9]+(?:-[a-z0-9]+)*$
        required: true
      tags:
      - projects
      requestBody:
        content:
          application/json:
            schema:
              $ref: '#/components/schemas/PatchedProjectUpdateRequest'
          application/x-www-form-urlencoded:
            schema:
              $ref: '#/components/schemas/PatchedProjectUpdateRequest'
          multipart/form-data:
            schema:
              $ref: '#/components/schemas/PatchedProjectUpdateRequest'
      security:
      - cookieAuth: []
      responses:
        '400':
          content:
            application/json:
              schema:
                $ref: '#/components/schemas/UpdateProjectNameErrorResponse400'
          description: ''
        '401':
          content:
            application/json:
              schema:
                $ref: '#/components/schemas/ErrorResponse401'
              examples:
                AuthenticationFailed:
                  value:
                    type: client_error
                    errors:
                    - code: authentication_failed
                      detail: Incorrect authentication credentials.
                      attr: null
                NotAuthenticated:
                  value:
                    type: client_error
                    errors:
                    - code: not_authenticated
                      detail: Authentication credentials were not provided.
                      attr: null
          description: ''
        '404':
          content:
            application/json:
              schema:
                $ref: '#/components/schemas/ErrorResponse404'
              examples:
                NotFound:
                  value:
                    type: client_error
                    errors:
                    - code: not_found
                      detail: Not found.
                      attr: null
          description: ''
        '429':
          content:
            application/json:
              schema:
                $ref: '#/components/schemas/ErrorResponse429'
              examples:
                Throttled:
                  value:
                    type: client_error
                    errors:
                    - code: throttled
                      detail: Request was throttled.
                      attr: null
          description: ''
        '409':
          content:
            application/json:
              schema:
                $ref: '#/components/schemas/ErrorResponse409'
          description: ''
    delete:
      operationId: archiveSingleProject
      parameters:
      - in: path
        name: slug
        schema:
          type: string
          pattern: ^[a-z0-9]+(?:-[a-z0-9]+)*$
        required: true
      tags:
      - projects
      security:
      - cookieAuth: []
      responses:
        '400':
          content:
            application/json:
              schema:
                $ref: '#/components/schemas/ArchiveSingleProjectErrorResponse400'
          description: ''
        '401':
          content:
            application/json:
              schema:
                $ref: '#/components/schemas/ErrorResponse401'
              examples:
                AuthenticationFailed:
                  value:
                    type: client_error
                    errors:
                    - code: authentication_failed
                      detail: Incorrect authentication credentials.
                      attr: null
                NotAuthenticated:
                  value:
                    type: client_error
                    errors:
                    - code: not_authenticated
                      detail: Authentication credentials were not provided.
                      attr: null
          description: ''
        '404':
          content:
            application/json:
              schema:
                $ref: '#/components/schemas/ErrorResponse404'
              examples:
                NotFound:
                  value:
                    type: client_error
                    errors:
                    - code: not_found
                      detail: Not found.
                      attr: null
          description: ''
        '429':
          content:
            application/json:
              schema:
                $ref: '#/components/schemas/ErrorResponse429'
              examples:
                Throttled:
                  value:
                    type: client_error
                    errors:
                    - code: throttled
                      detail: Request was throttled.
                      attr: null
          description: ''
        '200':
          description: No response body
  /api/volumes/{volume_id}/size/:
    get:
      operationId: getVolumeSize
      parameters:
      - in: path
        name: volume_id
        schema:
          type: string
          pattern: ^[a-zA-Z0-9_]+$
        required: true
      tags:
      - volumes
      security:
      - cookieAuth: []
      responses:
        '400':
          content:
            application/json:
              schema:
                $ref: '#/components/schemas/GetVolumeSizeErrorResponse400'
          description: ''
        '401':
          content:
            application/json:
              schema:
                $ref: '#/components/schemas/ErrorResponse401'
              examples:
                AuthenticationFailed:
                  value:
                    type: client_error
                    errors:
                    - code: authentication_failed
                      detail: Incorrect authentication credentials.
                      attr: null
                NotAuthenticated:
                  value:
                    type: client_error
                    errors:
                    - code: not_authenticated
                      detail: Authentication credentials were not provided.
                      attr: null
          description: ''
        '404':
          content:
            application/json:
              schema:
                $ref: '#/components/schemas/ErrorResponse404'
              examples:
                NotFound:
                  value:
                    type: client_error
                    errors:
                    - code: not_found
                      detail: Not found.
                      attr: null
          description: ''
        '429':
          content:
            application/json:
              schema:
                $ref: '#/components/schemas/ErrorResponse429'
              examples:
                Throttled:
                  value:
                    type: client_error
                    errors:
                    - code: throttled
                      detail: Request was throttled.
                      attr: null
          description: ''
        '200':
          content:
            application/json:
              schema:
                $ref: '#/components/schemas/VolumeGetSizeResponse'
          description: ''
components:
  schemas:
    ActiveProjectPaginated:
      type: object
      properties:
        projects:
          type: array
          items:
            $ref: '#/components/schemas/Project'
        total_count:
          type: integer
      required:
      - projects
      - total_count
    ArchiveDockerServiceErrorResponse400:
      oneOf:
      - $ref: '#/components/schemas/ParseErrorResponse'
      discriminator:
        propertyName: type
        mapping:
          client_error: '#/components/schemas/ParseErrorResponse'
    ArchiveSingleProjectErrorResponse400:
      oneOf:
      - $ref: '#/components/schemas/ParseErrorResponse'
      discriminator:
        propertyName: type
        mapping:
          client_error: '#/components/schemas/ParseErrorResponse'
    ArchivedProject:
      type: object
      properties:
        slug:
          type: string
          maxLength: 255
          pattern: ^[-a-zA-Z0-9_]+$
        archived_at:
          type: string
          format: date-time
          readOnly: true
      required:
      - archived_at
    ArchivedProjectPaginated:
      type: object
      properties:
        projects:
          type: array
          items:
            $ref: '#/components/schemas/ArchivedProject'
        total_count:
          type: integer
      required:
      - projects
      - total_count
    AuthedSuccessResponse:
      type: object
      properties:
        user:
          allOf:
          - $ref: '#/components/schemas/User'
          readOnly: true
      required:
      - user
    CheckIfPortIsAvailableError:
      oneOf:
      - $ref: '#/components/schemas/CheckIfPortIsAvailableNonFieldErrorsErrorComponent'
      - $ref: '#/components/schemas/CheckIfPortIsAvailablePortErrorComponent'
      discriminator:
        propertyName: attr
        mapping:
          non_field_errors: '#/components/schemas/CheckIfPortIsAvailableNonFieldErrorsErrorComponent'
          port: '#/components/schemas/CheckIfPortIsAvailablePortErrorComponent'
    CheckIfPortIsAvailableErrorResponse400:
      oneOf:
      - $ref: '#/components/schemas/CheckIfPortIsAvailableValidationError'
      - $ref: '#/components/schemas/ParseErrorResponse'
      discriminator:
        propertyName: type
        mapping:
          validation_error: '#/components/schemas/CheckIfPortIsAvailableValidationError'
          client_error: '#/components/schemas/ParseErrorResponse'
    CheckIfPortIsAvailableNonFieldErrorsErrorComponent:
      type: object
      properties:
        attr:
          enum:
          - non_field_errors
          type: string
          description: '* `non_field_errors` - non_field_errors'
        code:
          enum:
          - invalid
          type: string
          description: '* `invalid` - invalid'
        detail:
          type: string
      required:
      - attr
      - code
      - detail
    CheckIfPortIsAvailablePortErrorComponent:
      type: object
      properties:
        attr:
          enum:
          - port
          type: string
          description: '* `port` - port'
        code:
          enum:
          - invalid
          - max_string_length
          - min_value
          - 'null'
          - required
          type: string
          description: |-
            * `invalid` - invalid
            * `max_string_length` - max_string_length
            * `min_value` - min_value
            * `null` - null
            * `required` - required
        detail:
          type: string
      required:
      - attr
      - code
      - detail
    CheckIfPortIsAvailableValidationError:
      type: object
      properties:
        type:
          $ref: '#/components/schemas/ValidationErrorEnum'
        errors:
          type: array
          items:
            $ref: '#/components/schemas/CheckIfPortIsAvailableError'
      required:
      - errors
      - type
    ClientErrorEnum:
      enum:
      - client_error
      type: string
      description: '* `client_error` - Client Error'
    CreateDockerServiceCommandErrorComponent:
      type: object
      properties:
        attr:
          enum:
          - command
          type: string
          description: '* `command` - command'
        code:
          enum:
          - blank
          - invalid
          - 'null'
          - null_characters_not_allowed
          - surrogate_characters_not_allowed
          type: string
          description: |-
            * `blank` - blank
            * `invalid` - invalid
            * `null` - null
            * `null_characters_not_allowed` - null_characters_not_allowed
            * `surrogate_characters_not_allowed` - surrogate_characters_not_allowed
        detail:
          type: string
      required:
      - attr
      - code
      - detail
    CreateDockerServiceCredentialsNonFieldErrorsErrorComponent:
      type: object
      properties:
        attr:
          enum:
          - credentials.non_field_errors
          type: string
          description: '* `credentials.non_field_errors` - credentials.non_field_errors'
        code:
          enum:
          - invalid
          - 'null'
          type: string
          description: |-
            * `invalid` - invalid
            * `null` - null
        detail:
          type: string
      required:
      - attr
      - code
      - detail
    CreateDockerServiceCredentialsPasswordErrorComponent:
      type: object
      properties:
        attr:
          enum:
          - credentials.password
          type: string
          description: '* `credentials.password` - credentials.password'
        code:
          enum:
          - blank
          - invalid
          - max_length
          - 'null'
          - null_characters_not_allowed
          - required
          - surrogate_characters_not_allowed
          type: string
          description: |-
            * `blank` - blank
            * `invalid` - invalid
            * `max_length` - max_length
            * `null` - null
            * `null_characters_not_allowed` - null_characters_not_allowed
            * `required` - required
            * `surrogate_characters_not_allowed` - surrogate_characters_not_allowed
        detail:
          type: string
      required:
      - attr
      - code
      - detail
    CreateDockerServiceCredentialsRegistryUrlErrorComponent:
      type: object
      properties:
        attr:
          enum:
          - credentials.registry_url
          type: string
          description: '* `credentials.registry_url` - credentials.registry_url'
        code:
          enum:
          - blank
          - invalid
          - 'null'
          - null_characters_not_allowed
          - surrogate_characters_not_allowed
          type: string
          description: |-
            * `blank` - blank
            * `invalid` - invalid
            * `null` - null
            * `null_characters_not_allowed` - null_characters_not_allowed
            * `surrogate_characters_not_allowed` - surrogate_characters_not_allowed
        detail:
          type: string
      required:
      - attr
      - code
      - detail
    CreateDockerServiceCredentialsUsernameErrorComponent:
      type: object
      properties:
        attr:
          enum:
          - credentials.username
          type: string
          description: '* `credentials.username` - credentials.username'
        code:
          enum:
          - blank
          - invalid
          - max_length
          - 'null'
          - null_characters_not_allowed
          - required
          - surrogate_characters_not_allowed
          type: string
          description: |-
            * `blank` - blank
            * `invalid` - invalid
            * `max_length` - max_length
            * `null` - null
            * `null_characters_not_allowed` - null_characters_not_allowed
            * `required` - required
            * `surrogate_characters_not_allowed` - surrogate_characters_not_allowed
        detail:
          type: string
      required:
      - attr
      - code
      - detail
    CreateDockerServiceEnvErrorComponent:
      type: object
      properties:
        attr:
          enum:
          - env
          type: string
          description: '* `env` - env'
        code:
          enum:
          - not_a_dict
          - 'null'
          type: string
          description: |-
            * `not_a_dict` - not_a_dict
            * `null` - null
        detail:
          type: string
      required:
      - attr
      - code
      - detail
    CreateDockerServiceEnvKEYErrorComponent:
      type: object
      properties:
        attr:
          enum:
          - env.KEY
          type: string
          description: '* `env.KEY` - env.KEY'
        code:
          enum:
          - blank
          - invalid
          - 'null'
          - null_characters_not_allowed
          - required
          - surrogate_characters_not_allowed
          type: string
          description: |-
            * `blank` - blank
            * `invalid` - invalid
            * `null` - null
            * `null_characters_not_allowed` - null_characters_not_allowed
            * `required` - required
            * `surrogate_characters_not_allowed` - surrogate_characters_not_allowed
        detail:
          type: string
      required:
      - attr
      - code
      - detail
    CreateDockerServiceError:
      oneOf:
      - $ref: '#/components/schemas/CreateDockerServiceNonFieldErrorsErrorComponent'
      - $ref: '#/components/schemas/CreateDockerServiceSlugErrorComponent'
      - $ref: '#/components/schemas/CreateDockerServiceImageErrorComponent'
      - $ref: '#/components/schemas/CreateDockerServiceCommandErrorComponent'
      - $ref: '#/components/schemas/CreateDockerServiceCredentialsNonFieldErrorsErrorComponent'
      - $ref: '#/components/schemas/CreateDockerServiceCredentialsUsernameErrorComponent'
      - $ref: '#/components/schemas/CreateDockerServiceCredentialsPasswordErrorComponent'
      - $ref: '#/components/schemas/CreateDockerServiceCredentialsRegistryUrlErrorComponent'
      - $ref: '#/components/schemas/CreateDockerServiceUrlsNonFieldErrorsErrorComponent'
      - $ref: '#/components/schemas/CreateDockerServiceUrlsINDEXNonFieldErrorsErrorComponent'
      - $ref: '#/components/schemas/CreateDockerServiceUrlsINDEXDomainErrorComponent'
      - $ref: '#/components/schemas/CreateDockerServiceUrlsINDEXBasePathErrorComponent'
      - $ref: '#/components/schemas/CreateDockerServiceUrlsINDEXStripPrefixErrorComponent'
      - $ref: '#/components/schemas/CreateDockerServicePortsNonFieldErrorsErrorComponent'
      - $ref: '#/components/schemas/CreateDockerServicePortsINDEXNonFieldErrorsErrorComponent'
      - $ref: '#/components/schemas/CreateDockerServicePortsINDEXPublicErrorComponent'
      - $ref: '#/components/schemas/CreateDockerServicePortsINDEXForwardedErrorComponent'
      - $ref: '#/components/schemas/CreateDockerServiceEnvErrorComponent'
      - $ref: '#/components/schemas/CreateDockerServiceEnvKEYErrorComponent'
      - $ref: '#/components/schemas/CreateDockerServiceVolumesNonFieldErrorsErrorComponent'
      - $ref: '#/components/schemas/CreateDockerServiceVolumesINDEXNonFieldErrorsErrorComponent'
      - $ref: '#/components/schemas/CreateDockerServiceVolumesINDEXNameErrorComponent'
      - $ref: '#/components/schemas/CreateDockerServiceVolumesINDEXMountPathErrorComponent'
      - $ref: '#/components/schemas/CreateDockerServiceVolumesINDEXHostPathErrorComponent'
      - $ref: '#/components/schemas/CreateDockerServiceVolumesINDEXModeErrorComponent'
      - $ref: '#/components/schemas/CreateDockerServiceHealthcheckNonFieldErrorsErrorComponent'
      - $ref: '#/components/schemas/CreateDockerServiceHealthcheckTypeErrorComponent'
      - $ref: '#/components/schemas/CreateDockerServiceHealthcheckValueErrorComponent'
      - $ref: '#/components/schemas/CreateDockerServiceHealthcheckTimeoutSecondsErrorComponent'
      - $ref: '#/components/schemas/CreateDockerServiceHealthcheckIntervalSecondsErrorComponent'
      discriminator:
        propertyName: attr
        mapping:
          non_field_errors: '#/components/schemas/CreateDockerServiceNonFieldErrorsErrorComponent'
          slug: '#/components/schemas/CreateDockerServiceSlugErrorComponent'
          image: '#/components/schemas/CreateDockerServiceImageErrorComponent'
          command: '#/components/schemas/CreateDockerServiceCommandErrorComponent'
          credentials.non_field_errors: '#/components/schemas/CreateDockerServiceCredentialsNonFieldErrorsErrorComponent'
          credentials.username: '#/components/schemas/CreateDockerServiceCredentialsUsernameErrorComponent'
          credentials.password: '#/components/schemas/CreateDockerServiceCredentialsPasswordErrorComponent'
          credentials.registry_url: '#/components/schemas/CreateDockerServiceCredentialsRegistryUrlErrorComponent'
          urls.non_field_errors: '#/components/schemas/CreateDockerServiceUrlsNonFieldErrorsErrorComponent'
          urls.INDEX.non_field_errors: '#/components/schemas/CreateDockerServiceUrlsINDEXNonFieldErrorsErrorComponent'
          urls.INDEX.domain: '#/components/schemas/CreateDockerServiceUrlsINDEXDomainErrorComponent'
          urls.INDEX.base_path: '#/components/schemas/CreateDockerServiceUrlsINDEXBasePathErrorComponent'
          urls.INDEX.strip_prefix: '#/components/schemas/CreateDockerServiceUrlsINDEXStripPrefixErrorComponent'
          ports.non_field_errors: '#/components/schemas/CreateDockerServicePortsNonFieldErrorsErrorComponent'
          ports.INDEX.non_field_errors: '#/components/schemas/CreateDockerServicePortsINDEXNonFieldErrorsErrorComponent'
          ports.INDEX.public: '#/components/schemas/CreateDockerServicePortsINDEXPublicErrorComponent'
          ports.INDEX.forwarded: '#/components/schemas/CreateDockerServicePortsINDEXForwardedErrorComponent'
          env: '#/components/schemas/CreateDockerServiceEnvErrorComponent'
          env.KEY: '#/components/schemas/CreateDockerServiceEnvKEYErrorComponent'
          volumes.non_field_errors: '#/components/schemas/CreateDockerServiceVolumesNonFieldErrorsErrorComponent'
          volumes.INDEX.non_field_errors: '#/components/schemas/CreateDockerServiceVolumesINDEXNonFieldErrorsErrorComponent'
          volumes.INDEX.name: '#/components/schemas/CreateDockerServiceVolumesINDEXNameErrorComponent'
          volumes.INDEX.mount_path: '#/components/schemas/CreateDockerServiceVolumesINDEXMountPathErrorComponent'
          volumes.INDEX.host_path: '#/components/schemas/CreateDockerServiceVolumesINDEXHostPathErrorComponent'
          volumes.INDEX.mode: '#/components/schemas/CreateDockerServiceVolumesINDEXModeErrorComponent'
          healthcheck.non_field_errors: '#/components/schemas/CreateDockerServiceHealthcheckNonFieldErrorsErrorComponent'
          healthcheck.type: '#/components/schemas/CreateDockerServiceHealthcheckTypeErrorComponent'
          healthcheck.value: '#/components/schemas/CreateDockerServiceHealthcheckValueErrorComponent'
          healthcheck.timeout_seconds: '#/components/schemas/CreateDockerServiceHealthcheckTimeoutSecondsErrorComponent'
          healthcheck.interval_seconds: '#/components/schemas/CreateDockerServiceHealthcheckIntervalSecondsErrorComponent'
    CreateDockerServiceErrorResponse400:
      oneOf:
      - $ref: '#/components/schemas/CreateDockerServiceValidationError'
      - $ref: '#/components/schemas/ParseErrorResponse'
      discriminator:
        propertyName: type
        mapping:
          validation_error: '#/components/schemas/CreateDockerServiceValidationError'
          client_error: '#/components/schemas/ParseErrorResponse'
    CreateDockerServiceHealthcheckIntervalSecondsErrorComponent:
      type: object
      properties:
        attr:
          enum:
          - healthcheck.interval_seconds
          type: string
          description: '* `healthcheck.interval_seconds` - healthcheck.interval_seconds'
        code:
          enum:
          - blank
          - invalid
          - 'null'
          - null_characters_not_allowed
          - surrogate_characters_not_allowed
          type: string
          description: |-
            * `blank` - blank
            * `invalid` - invalid
            * `null` - null
            * `null_characters_not_allowed` - null_characters_not_allowed
            * `surrogate_characters_not_allowed` - surrogate_characters_not_allowed
        detail:
          type: string
      required:
      - attr
      - code
      - detail
    CreateDockerServiceHealthcheckNonFieldErrorsErrorComponent:
      type: object
      properties:
        attr:
          enum:
          - healthcheck.non_field_errors
          type: string
          description: '* `healthcheck.non_field_errors` - healthcheck.non_field_errors'
        code:
          enum:
          - invalid
          - 'null'
          type: string
          description: |-
            * `invalid` - invalid
            * `null` - null
        detail:
          type: string
      required:
      - attr
      - code
      - detail
    CreateDockerServiceHealthcheckTimeoutSecondsErrorComponent:
      type: object
      properties:
        attr:
          enum:
          - healthcheck.timeout_seconds
          type: string
          description: '* `healthcheck.timeout_seconds` - healthcheck.timeout_seconds'
        code:
          enum:
          - invalid
          - max_string_length
          - min_value
          - 'null'
          type: string
          description: |-
            * `invalid` - invalid
            * `max_string_length` - max_string_length
            * `min_value` - min_value
            * `null` - null
        detail:
          type: string
      required:
      - attr
      - code
      - detail
    CreateDockerServiceHealthcheckTypeErrorComponent:
      type: object
      properties:
        attr:
          enum:
          - healthcheck.type
          type: string
          description: '* `healthcheck.type` - healthcheck.type'
        code:
          enum:
          - invalid_choice
          - 'null'
          - required
          type: string
          description: |-
            * `invalid_choice` - invalid_choice
            * `null` - null
            * `required` - required
        detail:
          type: string
      required:
      - attr
      - code
      - detail
    CreateDockerServiceHealthcheckValueErrorComponent:
      type: object
      properties:
        attr:
          enum:
          - healthcheck.value
          type: string
          description: '* `healthcheck.value` - healthcheck.value'
        code:
          enum:
          - blank
          - invalid
          - max_length
          - 'null'
          - null_characters_not_allowed
          - required
          - surrogate_characters_not_allowed
          type: string
          description: |-
            * `blank` - blank
            * `invalid` - invalid
            * `max_length` - max_length
            * `null` - null
            * `null_characters_not_allowed` - null_characters_not_allowed
            * `required` - required
            * `surrogate_characters_not_allowed` - surrogate_characters_not_allowed
        detail:
          type: string
      required:
      - attr
      - code
      - detail
    CreateDockerServiceImageErrorComponent:
      type: object
      properties:
        attr:
          enum:
          - image
          type: string
          description: '* `image` - image'
        code:
          enum:
          - blank
          - invalid
          - 'null'
          - null_characters_not_allowed
          - required
          - surrogate_characters_not_allowed
          type: string
          description: |-
            * `blank` - blank
            * `invalid` - invalid
            * `null` - null
            * `null_characters_not_allowed` - null_characters_not_allowed
            * `required` - required
            * `surrogate_characters_not_allowed` - surrogate_characters_not_allowed
        detail:
          type: string
      required:
      - attr
      - code
      - detail
    CreateDockerServiceNonFieldErrorsErrorComponent:
      type: object
      properties:
        attr:
          enum:
          - non_field_errors
          type: string
          description: '* `non_field_errors` - non_field_errors'
        code:
          enum:
          - invalid
          type: string
          description: '* `invalid` - invalid'
        detail:
          type: string
      required:
      - attr
      - code
      - detail
    CreateDockerServicePortsINDEXForwardedErrorComponent:
      type: object
      properties:
        attr:
          enum:
          - ports.INDEX.forwarded
          type: string
          description: '* `ports.INDEX.forwarded` - ports.INDEX.forwarded'
        code:
          enum:
          - invalid
          - max_string_length
          - 'null'
          - required
          type: string
          description: |-
            * `invalid` - invalid
            * `max_string_length` - max_string_length
            * `null` - null
            * `required` - required
        detail:
          type: string
      required:
      - attr
      - code
      - detail
    CreateDockerServicePortsINDEXNonFieldErrorsErrorComponent:
      type: object
      properties:
        attr:
          enum:
          - ports.INDEX.non_field_errors
          type: string
          description: '* `ports.INDEX.non_field_errors` - ports.INDEX.non_field_errors'
        code:
          enum:
          - invalid
          - 'null'
          type: string
          description: |-
            * `invalid` - invalid
            * `null` - null
        detail:
          type: string
      required:
      - attr
      - code
      - detail
    CreateDockerServicePortsINDEXPublicErrorComponent:
      type: object
      properties:
        attr:
          enum:
          - ports.INDEX.public
          type: string
          description: '* `ports.INDEX.public` - ports.INDEX.public'
        code:
          enum:
          - invalid
          - max_string_length
          - 'null'
          type: string
          description: |-
            * `invalid` - invalid
            * `max_string_length` - max_string_length
            * `null` - null
        detail:
          type: string
      required:
      - attr
      - code
      - detail
    CreateDockerServicePortsNonFieldErrorsErrorComponent:
      type: object
      properties:
        attr:
          enum:
          - ports.non_field_errors
          type: string
          description: '* `ports.non_field_errors` - ports.non_field_errors'
        code:
          enum:
          - not_a_list
          - 'null'
          type: string
          description: |-
            * `not_a_list` - not_a_list
            * `null` - null
        detail:
          type: string
      required:
      - attr
      - code
      - detail
    CreateDockerServiceSlugErrorComponent:
      type: object
      properties:
        attr:
          enum:
          - slug
          type: string
          description: '* `slug` - slug'
        code:
          enum:
          - blank
          - invalid
          - max_length
          - 'null'
          - null_characters_not_allowed
          - surrogate_characters_not_allowed
          type: string
          description: |-
            * `blank` - blank
            * `invalid` - invalid
            * `max_length` - max_length
            * `null` - null
            * `null_characters_not_allowed` - null_characters_not_allowed
            * `surrogate_characters_not_allowed` - surrogate_characters_not_allowed
        detail:
          type: string
      required:
      - attr
      - code
      - detail
    CreateDockerServiceUrlsINDEXBasePathErrorComponent:
      type: object
      properties:
        attr:
          enum:
          - urls.INDEX.base_path
          type: string
          description: '* `urls.INDEX.base_path` - urls.INDEX.base_path'
        code:
          enum:
          - blank
          - invalid
          - 'null'
          - null_characters_not_allowed
          - surrogate_characters_not_allowed
          type: string
          description: |-
            * `blank` - blank
            * `invalid` - invalid
            * `null` - null
            * `null_characters_not_allowed` - null_characters_not_allowed
            * `surrogate_characters_not_allowed` - surrogate_characters_not_allowed
        detail:
          type: string
      required:
      - attr
      - code
      - detail
    CreateDockerServiceUrlsINDEXDomainErrorComponent:
      type: object
      properties:
        attr:
          enum:
          - urls.INDEX.domain
          type: string
          description: '* `urls.INDEX.domain` - urls.INDEX.domain'
        code:
          enum:
          - blank
          - invalid
          - 'null'
          - null_characters_not_allowed
          - required
          - surrogate_characters_not_allowed
          type: string
          description: |-
            * `blank` - blank
            * `invalid` - invalid
            * `null` - null
            * `null_characters_not_allowed` - null_characters_not_allowed
            * `required` - required
            * `surrogate_characters_not_allowed` - surrogate_characters_not_allowed
        detail:
          type: string
      required:
      - attr
      - code
      - detail
    CreateDockerServiceUrlsINDEXNonFieldErrorsErrorComponent:
      type: object
      properties:
        attr:
          enum:
          - urls.INDEX.non_field_errors
          type: string
          description: '* `urls.INDEX.non_field_errors` - urls.INDEX.non_field_errors'
        code:
          enum:
          - invalid
          - 'null'
          type: string
          description: |-
            * `invalid` - invalid
            * `null` - null
        detail:
          type: string
      required:
      - attr
      - code
      - detail
    CreateDockerServiceUrlsINDEXStripPrefixErrorComponent:
      type: object
      properties:
        attr:
          enum:
          - urls.INDEX.strip_prefix
          type: string
          description: '* `urls.INDEX.strip_prefix` - urls.INDEX.strip_prefix'
        code:
          enum:
          - invalid
          - 'null'
          type: string
          description: |-
            * `invalid` - invalid
            * `null` - null
        detail:
          type: string
      required:
      - attr
      - code
      - detail
    CreateDockerServiceUrlsNonFieldErrorsErrorComponent:
      type: object
      properties:
        attr:
          enum:
          - urls.non_field_errors
          type: string
          description: '* `urls.non_field_errors` - urls.non_field_errors'
        code:
          enum:
          - not_a_list
          - 'null'
          type: string
          description: |-
            * `not_a_list` - not_a_list
            * `null` - null
        detail:
          type: string
      required:
      - attr
      - code
      - detail
    CreateDockerServiceValidationError:
      type: object
      properties:
        type:
          $ref: '#/components/schemas/ValidationErrorEnum'
        errors:
          type: array
          items:
            $ref: '#/components/schemas/CreateDockerServiceError'
      required:
      - errors
      - type
    CreateDockerServiceVolumesINDEXHostPathErrorComponent:
      type: object
      properties:
        attr:
          enum:
          - volumes.INDEX.host_path
          type: string
          description: '* `volumes.INDEX.host_path` - volumes.INDEX.host_path'
        code:
          enum:
          - blank
          - invalid
          - max_length
          - 'null'
          - null_characters_not_allowed
          - surrogate_characters_not_allowed
          type: string
          description: |-
            * `blank` - blank
            * `invalid` - invalid
            * `max_length` - max_length
            * `null` - null
            * `null_characters_not_allowed` - null_characters_not_allowed
            * `surrogate_characters_not_allowed` - surrogate_characters_not_allowed
        detail:
          type: string
      required:
      - attr
      - code
      - detail
    CreateDockerServiceVolumesINDEXModeErrorComponent:
      type: object
      properties:
        attr:
          enum:
          - volumes.INDEX.mode
          type: string
          description: '* `volumes.INDEX.mode` - volumes.INDEX.mode'
        code:
          enum:
          - invalid_choice
          - 'null'
          type: string
          description: |-
            * `invalid_choice` - invalid_choice
            * `null` - null
        detail:
          type: string
      required:
      - attr
      - code
      - detail
    CreateDockerServiceVolumesINDEXMountPathErrorComponent:
      type: object
      properties:
        attr:
          enum:
          - volumes.INDEX.mount_path
          type: string
          description: '* `volumes.INDEX.mount_path` - volumes.INDEX.mount_path'
        code:
          enum:
          - blank
          - invalid
          - max_length
          - 'null'
          - null_characters_not_allowed
          - required
          - surrogate_characters_not_allowed
          type: string
          description: |-
            * `blank` - blank
            * `invalid` - invalid
            * `max_length` - max_length
            * `null` - null
            * `null_characters_not_allowed` - null_characters_not_allowed
            * `required` - required
            * `surrogate_characters_not_allowed` - surrogate_characters_not_allowed
        detail:
          type: string
      required:
      - attr
      - code
      - detail
    CreateDockerServiceVolumesINDEXNameErrorComponent:
      type: object
      properties:
        attr:
          enum:
          - volumes.INDEX.name
          type: string
          description: '* `volumes.INDEX.name` - volumes.INDEX.name'
        code:
          enum:
          - blank
          - invalid
          - max_length
          - 'null'
          - null_characters_not_allowed
          - surrogate_characters_not_allowed
          type: string
          description: |-
            * `blank` - blank
            * `invalid` - invalid
            * `max_length` - max_length
            * `null` - null
            * `null_characters_not_allowed` - null_characters_not_allowed
            * `surrogate_characters_not_allowed` - surrogate_characters_not_allowed
        detail:
          type: string
      required:
      - attr
      - code
      - detail
    CreateDockerServiceVolumesINDEXNonFieldErrorsErrorComponent:
      type: object
      properties:
        attr:
          enum:
          - volumes.INDEX.non_field_errors
          type: string
          description: '* `volumes.INDEX.non_field_errors` - volumes.INDEX.non_field_errors'
        code:
          enum:
          - invalid
          - 'null'
          type: string
          description: |-
            * `invalid` - invalid
            * `null` - null
        detail:
          type: string
      required:
      - attr
      - code
      - detail
    CreateDockerServiceVolumesNonFieldErrorsErrorComponent:
      type: object
      properties:
        attr:
          enum:
          - volumes.non_field_errors
          type: string
          description: '* `volumes.non_field_errors` - volumes.non_field_errors'
        code:
          enum:
          - not_a_list
          - 'null'
          type: string
          description: |-
            * `not_a_list` - not_a_list
            * `null` - null
        detail:
          type: string
      required:
      - attr
      - code
      - detail
    CreateProjectError:
      oneOf:
      - $ref: '#/components/schemas/CreateProjectNonFieldErrorsErrorComponent'
      - $ref: '#/components/schemas/CreateProjectSlugErrorComponent'
      discriminator:
        propertyName: attr
        mapping:
          non_field_errors: '#/components/schemas/CreateProjectNonFieldErrorsErrorComponent'
          slug: '#/components/schemas/CreateProjectSlugErrorComponent'
    CreateProjectErrorResponse400:
      oneOf:
      - $ref: '#/components/schemas/CreateProjectValidationError'
      - $ref: '#/components/schemas/ParseErrorResponse'
      discriminator:
        propertyName: type
        mapping:
          validation_error: '#/components/schemas/CreateProjectValidationError'
          client_error: '#/components/schemas/ParseErrorResponse'
    CreateProjectNonFieldErrorsErrorComponent:
      type: object
      properties:
        attr:
          enum:
          - non_field_errors
          type: string
          description: '* `non_field_errors` - non_field_errors'
        code:
          enum:
          - invalid
          type: string
          description: '* `invalid` - invalid'
        detail:
          type: string
      required:
      - attr
      - code
      - detail
    CreateProjectSlugErrorComponent:
      type: object
      properties:
        attr:
          enum:
          - slug
          type: string
          description: '* `slug` - slug'
        code:
          enum:
          - blank
          - invalid
          - max_length
          - 'null'
          - null_characters_not_allowed
          - surrogate_characters_not_allowed
          type: string
          description: |-
            * `blank` - blank
            * `invalid` - invalid
            * `max_length` - max_length
            * `null` - null
            * `null_characters_not_allowed` - null_characters_not_allowed
            * `surrogate_characters_not_allowed` - surrogate_characters_not_allowed
        detail:
          type: string
      required:
      - attr
      - code
      - detail
    CreateProjectValidationError:
      type: object
      properties:
        type:
          $ref: '#/components/schemas/ValidationErrorEnum'
        errors:
          type: array
          items:
            $ref: '#/components/schemas/CreateProjectError'
      required:
      - errors
      - type
<<<<<<< HEAD
    DeployDockerServiceCommandErrorComponent:
=======
    DockerCredentialsRequest:
>>>>>>> 3d1f93ce
      type: object
      properties:
        attr:
          enum:
          - command
          type: string
          description: '* `command` - command'
        code:
          enum:
          - blank
          - invalid
          - 'null'
          - null_characters_not_allowed
          - surrogate_characters_not_allowed
          type: string
          description: |-
            * `blank` - blank
            * `invalid` - invalid
            * `null` - null
            * `null_characters_not_allowed` - null_characters_not_allowed
            * `surrogate_characters_not_allowed` - surrogate_characters_not_allowed
        detail:
          type: string
      required:
      - attr
      - code
      - detail
    DeployDockerServiceCredentialsNonFieldErrorsErrorComponent:
      type: object
      properties:
        attr:
          enum:
          - credentials.non_field_errors
          type: string
          description: '* `credentials.non_field_errors` - credentials.non_field_errors'
        code:
          enum:
          - invalid
          - 'null'
          type: string
          description: |-
            * `invalid` - invalid
            * `null` - null
        detail:
          type: string
      required:
      - attr
      - code
      - detail
    DeployDockerServiceCredentialsPasswordErrorComponent:
      type: object
      properties:
        attr:
          enum:
          - credentials.password
          type: string
          description: '* `credentials.password` - credentials.password'
        code:
          enum:
          - blank
          - invalid
          - max_length
          - 'null'
          - null_characters_not_allowed
          - required
          - surrogate_characters_not_allowed
          type: string
          description: |-
            * `blank` - blank
            * `invalid` - invalid
            * `max_length` - max_length
            * `null` - null
            * `null_characters_not_allowed` - null_characters_not_allowed
            * `required` - required
            * `surrogate_characters_not_allowed` - surrogate_characters_not_allowed
        detail:
          type: string
      required:
      - attr
      - code
      - detail
    DeployDockerServiceCredentialsRegistryUrlErrorComponent:
      type: object
      properties:
        attr:
          enum:
          - credentials.registry_url
          type: string
          description: '* `credentials.registry_url` - credentials.registry_url'
        code:
          enum:
          - blank
          - invalid
          - 'null'
          - null_characters_not_allowed
          - surrogate_characters_not_allowed
          type: string
          description: |-
            * `blank` - blank
            * `invalid` - invalid
            * `null` - null
            * `null_characters_not_allowed` - null_characters_not_allowed
            * `surrogate_characters_not_allowed` - surrogate_characters_not_allowed
        detail:
          type: string
      required:
      - attr
      - code
      - detail
    DeployDockerServiceCredentialsUsernameErrorComponent:
      type: object
      properties:
        attr:
          enum:
          - credentials.username
          type: string
          description: '* `credentials.username` - credentials.username'
        code:
          enum:
          - blank
          - invalid
          - max_length
          - 'null'
          - null_characters_not_allowed
          - required
          - surrogate_characters_not_allowed
          type: string
          description: |-
            * `blank` - blank
            * `invalid` - invalid
            * `max_length` - max_length
            * `null` - null
            * `null_characters_not_allowed` - null_characters_not_allowed
            * `required` - required
            * `surrogate_characters_not_allowed` - surrogate_characters_not_allowed
        detail:
          type: string
      required:
      - attr
      - code
      - detail
    DeployDockerServiceEnvErrorComponent:
      type: object
      properties:
        attr:
          enum:
          - env
          type: string
          description: '* `env` - env'
        code:
          enum:
          - not_a_dict
          - 'null'
          type: string
          description: |-
            * `not_a_dict` - not_a_dict
            * `null` - null
        detail:
          type: string
      required:
      - attr
      - code
      - detail
    DeployDockerServiceEnvKEYErrorComponent:
      type: object
      properties:
        attr:
          enum:
          - env.KEY
          type: string
          description: '* `env.KEY` - env.KEY'
        code:
          enum:
          - blank
          - invalid
          - 'null'
          - null_characters_not_allowed
          - required
          - surrogate_characters_not_allowed
          type: string
          description: |-
            * `blank` - blank
            * `invalid` - invalid
            * `null` - null
            * `null_characters_not_allowed` - null_characters_not_allowed
            * `required` - required
            * `surrogate_characters_not_allowed` - surrogate_characters_not_allowed
        detail:
          type: string
      required:
      - attr
      - code
      - detail
    DeployDockerServiceError:
      oneOf:
      - $ref: '#/components/schemas/DeployDockerServiceNonFieldErrorsErrorComponent'
      - $ref: '#/components/schemas/DeployDockerServiceImageTagErrorComponent'
      - $ref: '#/components/schemas/DeployDockerServiceCommandErrorComponent'
      - $ref: '#/components/schemas/DeployDockerServiceCredentialsNonFieldErrorsErrorComponent'
      - $ref: '#/components/schemas/DeployDockerServiceCredentialsUsernameErrorComponent'
      - $ref: '#/components/schemas/DeployDockerServiceCredentialsPasswordErrorComponent'
      - $ref: '#/components/schemas/DeployDockerServiceCredentialsRegistryUrlErrorComponent'
      - $ref: '#/components/schemas/DeployDockerServiceUrlsNonFieldErrorsErrorComponent'
      - $ref: '#/components/schemas/DeployDockerServiceUrlsINDEXNonFieldErrorsErrorComponent'
      - $ref: '#/components/schemas/DeployDockerServiceUrlsINDEXDomainErrorComponent'
      - $ref: '#/components/schemas/DeployDockerServiceUrlsINDEXBasePathErrorComponent'
      - $ref: '#/components/schemas/DeployDockerServiceUrlsINDEXStripPrefixErrorComponent'
      - $ref: '#/components/schemas/DeployDockerServicePortsNonFieldErrorsErrorComponent'
      - $ref: '#/components/schemas/DeployDockerServicePortsINDEXNonFieldErrorsErrorComponent'
      - $ref: '#/components/schemas/DeployDockerServicePortsINDEXPublicErrorComponent'
      - $ref: '#/components/schemas/DeployDockerServicePortsINDEXForwardedErrorComponent'
      - $ref: '#/components/schemas/DeployDockerServiceEnvErrorComponent'
      - $ref: '#/components/schemas/DeployDockerServiceEnvKEYErrorComponent'
      - $ref: '#/components/schemas/DeployDockerServiceVolumesNonFieldErrorsErrorComponent'
      - $ref: '#/components/schemas/DeployDockerServiceVolumesINDEXNonFieldErrorsErrorComponent'
      - $ref: '#/components/schemas/DeployDockerServiceVolumesINDEXNameErrorComponent'
      - $ref: '#/components/schemas/DeployDockerServiceVolumesINDEXMountPathErrorComponent'
      - $ref: '#/components/schemas/DeployDockerServiceVolumesINDEXHostPathErrorComponent'
      - $ref: '#/components/schemas/DeployDockerServiceVolumesINDEXModeErrorComponent'
      - $ref: '#/components/schemas/DeployDockerServiceHealthcheckNonFieldErrorsErrorComponent'
      - $ref: '#/components/schemas/DeployDockerServiceHealthcheckTypeErrorComponent'
      - $ref: '#/components/schemas/DeployDockerServiceHealthcheckValueErrorComponent'
      - $ref: '#/components/schemas/DeployDockerServiceHealthcheckTimeoutSecondsErrorComponent'
      - $ref: '#/components/schemas/DeployDockerServiceHealthcheckIntervalSecondsErrorComponent'
      discriminator:
        propertyName: attr
        mapping:
          non_field_errors: '#/components/schemas/DeployDockerServiceNonFieldErrorsErrorComponent'
          image_tag: '#/components/schemas/DeployDockerServiceImageTagErrorComponent'
          command: '#/components/schemas/DeployDockerServiceCommandErrorComponent'
          credentials.non_field_errors: '#/components/schemas/DeployDockerServiceCredentialsNonFieldErrorsErrorComponent'
          credentials.username: '#/components/schemas/DeployDockerServiceCredentialsUsernameErrorComponent'
          credentials.password: '#/components/schemas/DeployDockerServiceCredentialsPasswordErrorComponent'
          credentials.registry_url: '#/components/schemas/DeployDockerServiceCredentialsRegistryUrlErrorComponent'
          urls.non_field_errors: '#/components/schemas/DeployDockerServiceUrlsNonFieldErrorsErrorComponent'
          urls.INDEX.non_field_errors: '#/components/schemas/DeployDockerServiceUrlsINDEXNonFieldErrorsErrorComponent'
          urls.INDEX.domain: '#/components/schemas/DeployDockerServiceUrlsINDEXDomainErrorComponent'
          urls.INDEX.base_path: '#/components/schemas/DeployDockerServiceUrlsINDEXBasePathErrorComponent'
          urls.INDEX.strip_prefix: '#/components/schemas/DeployDockerServiceUrlsINDEXStripPrefixErrorComponent'
          ports.non_field_errors: '#/components/schemas/DeployDockerServicePortsNonFieldErrorsErrorComponent'
          ports.INDEX.non_field_errors: '#/components/schemas/DeployDockerServicePortsINDEXNonFieldErrorsErrorComponent'
          ports.INDEX.public: '#/components/schemas/DeployDockerServicePortsINDEXPublicErrorComponent'
          ports.INDEX.forwarded: '#/components/schemas/DeployDockerServicePortsINDEXForwardedErrorComponent'
          env: '#/components/schemas/DeployDockerServiceEnvErrorComponent'
          env.KEY: '#/components/schemas/DeployDockerServiceEnvKEYErrorComponent'
          volumes.non_field_errors: '#/components/schemas/DeployDockerServiceVolumesNonFieldErrorsErrorComponent'
          volumes.INDEX.non_field_errors: '#/components/schemas/DeployDockerServiceVolumesINDEXNonFieldErrorsErrorComponent'
          volumes.INDEX.name: '#/components/schemas/DeployDockerServiceVolumesINDEXNameErrorComponent'
          volumes.INDEX.mount_path: '#/components/schemas/DeployDockerServiceVolumesINDEXMountPathErrorComponent'
          volumes.INDEX.host_path: '#/components/schemas/DeployDockerServiceVolumesINDEXHostPathErrorComponent'
          volumes.INDEX.mode: '#/components/schemas/DeployDockerServiceVolumesINDEXModeErrorComponent'
          healthcheck.non_field_errors: '#/components/schemas/DeployDockerServiceHealthcheckNonFieldErrorsErrorComponent'
          healthcheck.type: '#/components/schemas/DeployDockerServiceHealthcheckTypeErrorComponent'
          healthcheck.value: '#/components/schemas/DeployDockerServiceHealthcheckValueErrorComponent'
          healthcheck.timeout_seconds: '#/components/schemas/DeployDockerServiceHealthcheckTimeoutSecondsErrorComponent'
          healthcheck.interval_seconds: '#/components/schemas/DeployDockerServiceHealthcheckIntervalSecondsErrorComponent'
    DeployDockerServiceErrorResponse400:
      oneOf:
      - $ref: '#/components/schemas/DeployDockerServiceValidationError'
      - $ref: '#/components/schemas/ParseErrorResponse'
      discriminator:
        propertyName: type
        mapping:
          validation_error: '#/components/schemas/DeployDockerServiceValidationError'
          client_error: '#/components/schemas/ParseErrorResponse'
    DeployDockerServiceHealthcheckIntervalSecondsErrorComponent:
      type: object
      properties:
        attr:
          enum:
          - healthcheck.interval_seconds
          type: string
          description: '* `healthcheck.interval_seconds` - healthcheck.interval_seconds'
        code:
          enum:
          - blank
          - invalid
          - 'null'
          - null_characters_not_allowed
          - surrogate_characters_not_allowed
          type: string
          description: |-
            * `blank` - blank
            * `invalid` - invalid
            * `null` - null
            * `null_characters_not_allowed` - null_characters_not_allowed
            * `surrogate_characters_not_allowed` - surrogate_characters_not_allowed
        detail:
          type: string
      required:
      - attr
      - code
      - detail
    DeployDockerServiceHealthcheckNonFieldErrorsErrorComponent:
      type: object
      properties:
        attr:
          enum:
          - healthcheck.non_field_errors
          type: string
          description: '* `healthcheck.non_field_errors` - healthcheck.non_field_errors'
        code:
          enum:
          - invalid
          - 'null'
          type: string
          description: |-
            * `invalid` - invalid
            * `null` - null
        detail:
          type: string
      required:
      - attr
      - code
      - detail
    DeployDockerServiceHealthcheckTimeoutSecondsErrorComponent:
      type: object
      properties:
        attr:
          enum:
          - healthcheck.timeout_seconds
          type: string
          description: '* `healthcheck.timeout_seconds` - healthcheck.timeout_seconds'
        code:
          enum:
          - invalid
          - max_string_length
          - min_value
          - 'null'
          type: string
          description: |-
            * `invalid` - invalid
            * `max_string_length` - max_string_length
            * `min_value` - min_value
            * `null` - null
        detail:
          type: string
      required:
      - attr
      - code
      - detail
    DeployDockerServiceHealthcheckTypeErrorComponent:
      type: object
      properties:
        attr:
          enum:
          - healthcheck.type
          type: string
          description: '* `healthcheck.type` - healthcheck.type'
        code:
          enum:
          - invalid_choice
          - 'null'
          - required
          type: string
          description: |-
            * `invalid_choice` - invalid_choice
            * `null` - null
            * `required` - required
        detail:
          type: string
      required:
      - attr
      - code
      - detail
    DeployDockerServiceHealthcheckValueErrorComponent:
      type: object
      properties:
        attr:
          enum:
          - healthcheck.value
          type: string
          description: '* `healthcheck.value` - healthcheck.value'
        code:
          enum:
          - blank
          - invalid
          - max_length
          - 'null'
          - null_characters_not_allowed
          - required
          - surrogate_characters_not_allowed
          type: string
          description: |-
            * `blank` - blank
            * `invalid` - invalid
            * `max_length` - max_length
            * `null` - null
            * `null_characters_not_allowed` - null_characters_not_allowed
            * `required` - required
            * `surrogate_characters_not_allowed` - surrogate_characters_not_allowed
        detail:
          type: string
      required:
      - attr
      - code
      - detail
    DeployDockerServiceImageTagErrorComponent:
      type: object
      properties:
        attr:
          enum:
          - image_tag
          type: string
          description: '* `image_tag` - image_tag'
        code:
          enum:
          - blank
          - invalid
          - 'null'
          - null_characters_not_allowed
          - surrogate_characters_not_allowed
          type: string
          description: |-
            * `blank` - blank
            * `invalid` - invalid
            * `null` - null
            * `null_characters_not_allowed` - null_characters_not_allowed
            * `surrogate_characters_not_allowed` - surrogate_characters_not_allowed
        detail:
          type: string
      required:
      - attr
      - code
      - detail
    DeployDockerServiceNonFieldErrorsErrorComponent:
      type: object
      properties:
        attr:
          enum:
          - non_field_errors
          type: string
          description: '* `non_field_errors` - non_field_errors'
        code:
          enum:
          - invalid
          type: string
          description: '* `invalid` - invalid'
        detail:
          type: string
      required:
      - attr
      - code
      - detail
    DeployDockerServicePortsINDEXForwardedErrorComponent:
      type: object
      properties:
        attr:
          enum:
          - ports.INDEX.forwarded
          type: string
          description: '* `ports.INDEX.forwarded` - ports.INDEX.forwarded'
        code:
          enum:
          - invalid
          - max_string_length
          - 'null'
          - required
          type: string
          description: |-
            * `invalid` - invalid
            * `max_string_length` - max_string_length
            * `null` - null
            * `required` - required
        detail:
          type: string
      required:
      - attr
      - code
      - detail
    DeployDockerServicePortsINDEXNonFieldErrorsErrorComponent:
      type: object
      properties:
        attr:
          enum:
          - ports.INDEX.non_field_errors
          type: string
          description: '* `ports.INDEX.non_field_errors` - ports.INDEX.non_field_errors'
        code:
          enum:
          - invalid
          - 'null'
          type: string
          description: |-
            * `invalid` - invalid
            * `null` - null
        detail:
          type: string
      required:
      - attr
      - code
      - detail
    DeployDockerServicePortsINDEXPublicErrorComponent:
      type: object
      properties:
        attr:
          enum:
          - ports.INDEX.public
          type: string
          description: '* `ports.INDEX.public` - ports.INDEX.public'
        code:
          enum:
          - invalid
          - max_string_length
          - 'null'
          type: string
          description: |-
            * `invalid` - invalid
            * `max_string_length` - max_string_length
            * `null` - null
        detail:
          type: string
      required:
      - attr
      - code
      - detail
    DeployDockerServicePortsNonFieldErrorsErrorComponent:
      type: object
      properties:
        attr:
          enum:
          - ports.non_field_errors
          type: string
          description: '* `ports.non_field_errors` - ports.non_field_errors'
        code:
          enum:
          - not_a_list
          - 'null'
          type: string
          description: |-
            * `not_a_list` - not_a_list
            * `null` - null
        detail:
          type: string
      required:
      - attr
      - code
      - detail
    DeployDockerServiceUrlsINDEXBasePathErrorComponent:
      type: object
      properties:
        attr:
          enum:
          - urls.INDEX.base_path
          type: string
          description: '* `urls.INDEX.base_path` - urls.INDEX.base_path'
        code:
          enum:
          - blank
          - invalid
          - 'null'
          - null_characters_not_allowed
          - surrogate_characters_not_allowed
          type: string
          description: |-
            * `blank` - blank
            * `invalid` - invalid
            * `null` - null
            * `null_characters_not_allowed` - null_characters_not_allowed
            * `surrogate_characters_not_allowed` - surrogate_characters_not_allowed
        detail:
          type: string
      required:
      - attr
      - code
      - detail
    DeployDockerServiceUrlsINDEXDomainErrorComponent:
      type: object
      properties:
        attr:
          enum:
          - urls.INDEX.domain
          type: string
          description: '* `urls.INDEX.domain` - urls.INDEX.domain'
        code:
          enum:
          - blank
          - invalid
          - 'null'
          - null_characters_not_allowed
          - required
          - surrogate_characters_not_allowed
          type: string
          description: |-
            * `blank` - blank
            * `invalid` - invalid
            * `null` - null
            * `null_characters_not_allowed` - null_characters_not_allowed
            * `required` - required
            * `surrogate_characters_not_allowed` - surrogate_characters_not_allowed
        detail:
          type: string
      required:
      - attr
      - code
      - detail
    DeployDockerServiceUrlsINDEXNonFieldErrorsErrorComponent:
      type: object
      properties:
        attr:
          enum:
          - urls.INDEX.non_field_errors
          type: string
          description: '* `urls.INDEX.non_field_errors` - urls.INDEX.non_field_errors'
        code:
          enum:
          - invalid
          - 'null'
          type: string
          description: |-
            * `invalid` - invalid
            * `null` - null
        detail:
          type: string
      required:
      - attr
      - code
      - detail
    DeployDockerServiceUrlsINDEXStripPrefixErrorComponent:
      type: object
      properties:
        attr:
          enum:
          - urls.INDEX.strip_prefix
          type: string
          description: '* `urls.INDEX.strip_prefix` - urls.INDEX.strip_prefix'
        code:
          enum:
          - invalid
          - 'null'
          type: string
          description: |-
            * `invalid` - invalid
            * `null` - null
        detail:
          type: string
      required:
      - attr
      - code
      - detail
    DeployDockerServiceUrlsNonFieldErrorsErrorComponent:
      type: object
      properties:
        attr:
          enum:
          - urls.non_field_errors
          type: string
          description: '* `urls.non_field_errors` - urls.non_field_errors'
        code:
          enum:
          - not_a_list
          - 'null'
          type: string
          description: |-
            * `not_a_list` - not_a_list
            * `null` - null
        detail:
          type: string
      required:
      - attr
      - code
      - detail
    DeployDockerServiceValidationError:
      type: object
      properties:
        type:
          $ref: '#/components/schemas/ValidationErrorEnum'
        errors:
          type: array
          items:
            $ref: '#/components/schemas/DeployDockerServiceError'
      required:
      - errors
      - type
    DeployDockerServiceVolumesINDEXHostPathErrorComponent:
      type: object
      properties:
        attr:
          enum:
          - volumes.INDEX.host_path
          type: string
          description: '* `volumes.INDEX.host_path` - volumes.INDEX.host_path'
        code:
          enum:
          - blank
          - invalid
          - max_length
          - 'null'
          - null_characters_not_allowed
          - surrogate_characters_not_allowed
          type: string
          description: |-
            * `blank` - blank
            * `invalid` - invalid
            * `max_length` - max_length
            * `null` - null
            * `null_characters_not_allowed` - null_characters_not_allowed
            * `surrogate_characters_not_allowed` - surrogate_characters_not_allowed
        detail:
          type: string
      required:
      - attr
      - code
      - detail
    DeployDockerServiceVolumesINDEXModeErrorComponent:
      type: object
      properties:
        attr:
          enum:
          - volumes.INDEX.mode
          type: string
          description: '* `volumes.INDEX.mode` - volumes.INDEX.mode'
        code:
          enum:
          - invalid_choice
          - 'null'
          type: string
          description: |-
            * `invalid_choice` - invalid_choice
            * `null` - null
        detail:
          type: string
      required:
      - attr
      - code
      - detail
    DeployDockerServiceVolumesINDEXMountPathErrorComponent:
      type: object
      properties:
        attr:
          enum:
          - volumes.INDEX.mount_path
          type: string
          description: '* `volumes.INDEX.mount_path` - volumes.INDEX.mount_path'
        code:
          enum:
          - blank
          - invalid
          - max_length
          - 'null'
          - null_characters_not_allowed
          - required
          - surrogate_characters_not_allowed
          type: string
          description: |-
            * `blank` - blank
            * `invalid` - invalid
            * `max_length` - max_length
            * `null` - null
            * `null_characters_not_allowed` - null_characters_not_allowed
            * `required` - required
            * `surrogate_characters_not_allowed` - surrogate_characters_not_allowed
        detail:
          type: string
      required:
      - attr
      - code
      - detail
    DeployDockerServiceVolumesINDEXNameErrorComponent:
      type: object
      properties:
        attr:
          enum:
          - volumes.INDEX.name
          type: string
          description: '* `volumes.INDEX.name` - volumes.INDEX.name'
        code:
          enum:
          - blank
          - invalid
          - max_length
          - 'null'
          - null_characters_not_allowed
          - surrogate_characters_not_allowed
          type: string
          description: |-
            * `blank` - blank
            * `invalid` - invalid
            * `max_length` - max_length
            * `null` - null
            * `null_characters_not_allowed` - null_characters_not_allowed
            * `surrogate_characters_not_allowed` - surrogate_characters_not_allowed
        detail:
          type: string
      required:
      - attr
      - code
      - detail
    DeployDockerServiceVolumesINDEXNonFieldErrorsErrorComponent:
      type: object
      properties:
        attr:
          enum:
          - volumes.INDEX.non_field_errors
          type: string
          description: '* `volumes.INDEX.non_field_errors` - volumes.INDEX.non_field_errors'
        code:
          enum:
          - invalid
          - 'null'
          type: string
          description: |-
            * `invalid` - invalid
            * `null` - null
        detail:
          type: string
      required:
      - attr
      - code
      - detail
    DeployDockerServiceVolumesNonFieldErrorsErrorComponent:
      type: object
      properties:
        attr:
          enum:
          - volumes.non_field_errors
          type: string
          description: '* `volumes.non_field_errors` - volumes.non_field_errors'
        code:
          enum:
          - not_a_list
          - 'null'
          type: string
          description: |-
            * `not_a_list` - not_a_list
            * `null` - null
        detail:
          type: string
      required:
      - attr
      - code
      - detail
    DockerCredentialsRequest:
      type: object
      properties:
        username:
          type: string
          maxLength: 100
        password:
          type: string
          maxLength: 100
        registry_url:
          type: string
          format: uri
          default: registry-1.docker.io/v2
      required:
      - password
      - username
    DockerEnvVariable:
      type: object
      properties:
        key:
          type: string
          maxLength: 255
      required:
      - key
    DockerImage:
      type: object
      properties:
        full_image:
          type: string
          maxLength: 255
        description:
          type: string
      required:
      - description
      - full_image
    DockerImageSearchResponse:
      type: object
      properties:
        images:
          type: array
          items:
            $ref: '#/components/schemas/DockerImage'
      required:
      - images
    DockerLoginError:
      oneOf:
      - $ref: '#/components/schemas/DockerLoginNonFieldErrorsErrorComponent'
      - $ref: '#/components/schemas/DockerLoginUsernameErrorComponent'
      - $ref: '#/components/schemas/DockerLoginPasswordErrorComponent'
      - $ref: '#/components/schemas/DockerLoginRegistryUrlErrorComponent'
      discriminator:
        propertyName: attr
        mapping:
          non_field_errors: '#/components/schemas/DockerLoginNonFieldErrorsErrorComponent'
          username: '#/components/schemas/DockerLoginUsernameErrorComponent'
          password: '#/components/schemas/DockerLoginPasswordErrorComponent'
          registry_url: '#/components/schemas/DockerLoginRegistryUrlErrorComponent'
    DockerLoginErrorResponse400:
      oneOf:
      - $ref: '#/components/schemas/DockerLoginValidationError'
      - $ref: '#/components/schemas/ParseErrorResponse'
      discriminator:
        propertyName: type
        mapping:
          validation_error: '#/components/schemas/DockerLoginValidationError'
          client_error: '#/components/schemas/ParseErrorResponse'
    DockerLoginNonFieldErrorsErrorComponent:
      type: object
      properties:
        attr:
          enum:
          - non_field_errors
          type: string
          description: '* `non_field_errors` - non_field_errors'
        code:
          enum:
          - invalid
          type: string
          description: '* `invalid` - invalid'
        detail:
          type: string
      required:
      - attr
      - code
      - detail
    DockerLoginPasswordErrorComponent:
      type: object
      properties:
        attr:
          enum:
          - password
          type: string
          description: '* `password` - password'
        code:
          enum:
          - blank
          - invalid
          - max_length
          - 'null'
          - null_characters_not_allowed
          - required
          - surrogate_characters_not_allowed
          type: string
          description: |-
            * `blank` - blank
            * `invalid` - invalid
            * `max_length` - max_length
            * `null` - null
            * `null_characters_not_allowed` - null_characters_not_allowed
            * `required` - required
            * `surrogate_characters_not_allowed` - surrogate_characters_not_allowed
        detail:
          type: string
      required:
      - attr
      - code
      - detail
    DockerLoginRegistryUrlErrorComponent:
      type: object
      properties:
        attr:
          enum:
          - registry_url
          type: string
          description: '* `registry_url` - registry_url'
        code:
          enum:
          - blank
          - invalid
          - 'null'
          - null_characters_not_allowed
          - surrogate_characters_not_allowed
          type: string
          description: |-
            * `blank` - blank
            * `invalid` - invalid
            * `null` - null
            * `null_characters_not_allowed` - null_characters_not_allowed
            * `surrogate_characters_not_allowed` - surrogate_characters_not_allowed
        detail:
          type: string
      required:
      - attr
      - code
      - detail
    DockerLoginRequest:
      type: object
      properties:
        username:
          type: string
          maxLength: 255
        password:
          type: string
          maxLength: 255
        registry_url:
          type: string
          format: uri
      required:
      - password
      - username
    DockerLoginSuccessResponse:
      type: object
      properties:
        success:
          type: boolean
      required:
      - success
    DockerLoginUsernameErrorComponent:
      type: object
      properties:
        attr:
          enum:
          - username
          type: string
          description: '* `username` - username'
        code:
          enum:
          - blank
          - invalid
          - max_length
          - 'null'
          - null_characters_not_allowed
          - required
          - surrogate_characters_not_allowed
          type: string
          description: |-
            * `blank` - blank
            * `invalid` - invalid
            * `max_length` - max_length
            * `null` - null
            * `null_characters_not_allowed` - null_characters_not_allowed
            * `required` - required
            * `surrogate_characters_not_allowed` - surrogate_characters_not_allowed
        detail:
          type: string
      required:
      - attr
      - code
      - detail
    DockerLoginValidationError:
      type: object
      properties:
        type:
          $ref: '#/components/schemas/ValidationErrorEnum'
        errors:
          type: array
          items:
            $ref: '#/components/schemas/DockerLoginError'
      required:
      - errors
      - type
    DockerPortCheckRequest:
      type: object
      properties:
        port:
          type: integer
          minimum: 0
      required:
      - port
    DockerPortCheckResponse:
      type: object
      properties:
        available:
          type: boolean
      required:
      - available
    DockerService:
      type: object
      properties:
        image_repository:
          type: string
          maxLength: 510
        slug:
          type: string
          maxLength: 255
          pattern: ^[-a-zA-Z0-9_]+$
        urls:
          type: array
          items:
            $ref: '#/components/schemas/URLModel'
          readOnly: true
        created_at:
          type: string
          format: date-time
          readOnly: true
        updated_at:
          type: string
          format: date-time
          readOnly: true
        volumes:
          type: array
          items:
            $ref: '#/components/schemas/Volume'
          readOnly: true
        command:
          type: string
          nullable: true
        ports:
          type: array
          items:
            $ref: '#/components/schemas/PortConfiguration'
          readOnly: true
          default: []
        env_variables:
          type: array
          items:
            $ref: '#/components/schemas/DockerEnvVariable'
          readOnly: true
        healthcheck:
          allOf:
          - $ref: '#/components/schemas/HealthCheck'
          readOnly: true
        network_aliases:
<<<<<<< HEAD
          type: string
=======
          type: array
          items:
            type: string
>>>>>>> 3d1f93ce
          readOnly: true
      required:
      - created_at
      - env_variables
      - healthcheck
      - image_repository
      - network_aliases
      - ports
      - slug
      - updated_at
      - urls
      - volumes
    DockerServiceCreateRequest:
      type: object
      properties:
        slug:
          type: string
          maxLength: 255
          pattern: ^[-a-zA-Z0-9_]+$
        image:
          type: string
        command:
          type: string
        credentials:
          $ref: '#/components/schemas/DockerCredentialsRequest'
        urls:
          type: array
          items:
            $ref: '#/components/schemas/URLRequest'
          default: []
        ports:
          type: array
          items:
            $ref: '#/components/schemas/ServicePortsRequest'
          default: []
        env:
          type: object
          additionalProperties:
            type: string
        volumes:
          type: array
          items:
            $ref: '#/components/schemas/VolumeRequest'
          default: []
        healthcheck:
          $ref: '#/components/schemas/HealthCheckRequest'
      required:
      - image
    DockerServiceDeployment:
      type: object
      properties:
        is_current_production:
          type: boolean
        created_at:
          type: string
          format: date-time
          readOnly: true
        is_redeploy_of:
          type: integer
          nullable: true
        hash:
          type: string
          maxLength: 255
        image_tag:
          type: string
          maxLength: 255
        status:
          $ref: '#/components/schemas/StatusEnum'
        status_reason:
          type: string
          nullable: true
        url:
          type: string
          format: uri
          nullable: true
          maxLength: 200
        network_aliases:
<<<<<<< HEAD
          type: string
=======
          type: array
          items:
            type: string
>>>>>>> 3d1f93ce
          readOnly: true
      required:
      - created_at
      - network_aliases
    DockerServiceResponse:
      type: object
      properties:
        service:
          allOf:
          - $ref: '#/components/schemas/DockerService'
          readOnly: true
      required:
      - service
    DockerServiceUpdateRequest:
      type: object
      properties:
        slug:
          type: string
          maxLength: 255
          pattern: ^[-a-zA-Z0-9_]+$
      required:
      - slug
    Error401:
      type: object
      properties:
        code:
          $ref: '#/components/schemas/ErrorCode401Enum'
        detail:
          type: string
        attr:
          type: string
          nullable: true
      required:
      - attr
      - code
      - detail
    Error404:
      type: object
      properties:
        code:
          $ref: '#/components/schemas/ErrorCode404Enum'
        detail:
          type: string
        attr:
          type: string
          nullable: true
      required:
      - attr
      - code
      - detail
    Error409:
      type: object
      properties:
        code:
          $ref: '#/components/schemas/Error409CodeEnum'
        detail:
          type: string
        attr:
          type: string
          nullable: true
      required:
      - attr
      - code
      - detail
    Error409CodeEnum:
      enum:
      - resource_conflict
      type: string
      description: '* `resource_conflict` - Resource Conflict'
    Error429:
      type: object
      properties:
        code:
          $ref: '#/components/schemas/ErrorCode429Enum'
        detail:
          type: string
        attr:
          type: string
          nullable: true
      required:
      - attr
      - code
      - detail
    ErrorCode401Enum:
      enum:
      - authentication_failed
      - not_authenticated
      type: string
      description: |-
        * `authentication_failed` - Authentication Failed
        * `not_authenticated` - Not Authenticated
    ErrorCode404Enum:
      enum:
      - not_found
      type: string
      description: '* `not_found` - Not Found'
    ErrorCode429Enum:
      enum:
      - throttled
      type: string
      description: '* `throttled` - Throttled'
    ErrorResponse401:
      type: object
      properties:
        type:
          $ref: '#/components/schemas/ClientErrorEnum'
        errors:
          type: array
          items:
            $ref: '#/components/schemas/Error401'
      required:
      - errors
      - type
    ErrorResponse404:
      type: object
      properties:
        type:
          $ref: '#/components/schemas/ClientErrorEnum'
        errors:
          type: array
          items:
            $ref: '#/components/schemas/Error404'
      required:
      - errors
      - type
    ErrorResponse409:
      type: object
      properties:
        type:
          $ref: '#/components/schemas/ClientErrorEnum'
        errors:
          type: array
          items:
            $ref: '#/components/schemas/Error409'
      required:
      - errors
      - type
    ErrorResponse429:
      type: object
      properties:
        type:
          $ref: '#/components/schemas/ClientErrorEnum'
        errors:
          type: array
          items:
            $ref: '#/components/schemas/Error429'
      required:
      - errors
      - type
    GetAuthedUserErrorResponse400:
      oneOf:
      - $ref: '#/components/schemas/ParseErrorResponse'
      discriminator:
        propertyName: type
        mapping:
          client_error: '#/components/schemas/ParseErrorResponse'
    GetAuthedUserWithTokenErrorResponse400:
      oneOf:
      - $ref: '#/components/schemas/ParseErrorResponse'
      discriminator:
        propertyName: type
        mapping:
          client_error: '#/components/schemas/ParseErrorResponse'
    GetCSRFErrorResponse400:
      oneOf:
      - $ref: '#/components/schemas/ParseErrorResponse'
      discriminator:
        propertyName: type
        mapping:
          client_error: '#/components/schemas/ParseErrorResponse'
    GetDockerServiceErrorResponse400:
      oneOf:
      - $ref: '#/components/schemas/ParseErrorResponse'
      discriminator:
        propertyName: type
        mapping:
          client_error: '#/components/schemas/ParseErrorResponse'
    GetProjectListErrorResponse400:
      oneOf:
      - $ref: '#/components/schemas/ParseErrorResponse'
      discriminator:
        propertyName: type
        mapping:
          client_error: '#/components/schemas/ParseErrorResponse'
    GetRootDomain:
      type: object
      properties:
        domain:
          type: string
      required:
      - domain
    GetRootDomainErrorResponse400:
      oneOf:
      - $ref: '#/components/schemas/ParseErrorResponse'
      discriminator:
        propertyName: type
        mapping:
          client_error: '#/components/schemas/ParseErrorResponse'
    GetSingleProjectErrorResponse400:
      oneOf:
      - $ref: '#/components/schemas/ParseErrorResponse'
      discriminator:
        propertyName: type
        mapping:
          client_error: '#/components/schemas/ParseErrorResponse'
    GetVolumeSizeErrorResponse400:
      oneOf:
      - $ref: '#/components/schemas/ParseErrorResponse'
      discriminator:
        propertyName: type
        mapping:
          client_error: '#/components/schemas/ParseErrorResponse'
    HealthCheck:
      type: object
      properties:
        type:
          $ref: '#/components/schemas/HealthCheckTypeEnum'
        value:
          type: string
          maxLength: 255
        timeout_seconds:
          type: integer
          maximum: 2147483647
          minimum: 0
        interval_seconds:
          type: integer
          maximum: 2147483647
          minimum: 0
    HealthCheckRequest:
      type: object
      properties:
        type:
          $ref: '#/components/schemas/HealthCheckRequestTypeEnum'
        value:
          type: string
          maxLength: 255
        timeout_seconds:
          type: integer
          minimum: 5
          default: 60
        interval_seconds:
          type: string
          default: '30'
      required:
      - type
      - value
    HealthCheckRequestTypeEnum:
      enum:
      - path
      - command
      type: string
      description: |-
        * `path` - path
        * `command` - command
    HealthCheckTypeEnum:
      enum:
      - COMMAND
      - PATH
      type: string
      description: |-
        * `COMMAND` - Command
        * `PATH` - Path
    LoginError:
      oneOf:
      - $ref: '#/components/schemas/LoginNonFieldErrorsErrorComponent'
      - $ref: '#/components/schemas/LoginUsernameErrorComponent'
      - $ref: '#/components/schemas/LoginPasswordErrorComponent'
      discriminator:
        propertyName: attr
        mapping:
          non_field_errors: '#/components/schemas/LoginNonFieldErrorsErrorComponent'
          username: '#/components/schemas/LoginUsernameErrorComponent'
          password: '#/components/schemas/LoginPasswordErrorComponent'
    LoginErrorResponse400:
      oneOf:
      - $ref: '#/components/schemas/LoginValidationError'
      - $ref: '#/components/schemas/ParseErrorResponse'
      discriminator:
        propertyName: type
        mapping:
          validation_error: '#/components/schemas/LoginValidationError'
          client_error: '#/components/schemas/ParseErrorResponse'
    LoginNonFieldErrorsErrorComponent:
      type: object
      properties:
        attr:
          enum:
          - non_field_errors
          type: string
          description: '* `non_field_errors` - non_field_errors'
        code:
          enum:
          - invalid
          type: string
          description: '* `invalid` - invalid'
        detail:
          type: string
      required:
      - attr
      - code
      - detail
    LoginPasswordErrorComponent:
      type: object
      properties:
        attr:
          enum:
          - password
          type: string
          description: '* `password` - password'
        code:
          enum:
          - blank
          - invalid
          - max_length
          - min_length
          - 'null'
          - null_characters_not_allowed
          - required
          - surrogate_characters_not_allowed
          type: string
          description: |-
            * `blank` - blank
            * `invalid` - invalid
            * `max_length` - max_length
            * `min_length` - min_length
            * `null` - null
            * `null_characters_not_allowed` - null_characters_not_allowed
            * `required` - required
            * `surrogate_characters_not_allowed` - surrogate_characters_not_allowed
        detail:
          type: string
      required:
      - attr
      - code
      - detail
    LoginRequest:
      type: object
      properties:
        username:
          type: string
          maxLength: 255
          minLength: 1
        password:
          type: string
          maxLength: 255
          minLength: 1
      required:
      - password
      - username
    LoginSuccessResponse:
      type: object
      properties:
        success:
          type: boolean
        token:
          type: string
      required:
      - success
    LoginUsernameErrorComponent:
      type: object
      properties:
        attr:
          enum:
          - username
          type: string
          description: '* `username` - username'
        code:
          enum:
          - blank
          - invalid
          - max_length
          - min_length
          - 'null'
          - null_characters_not_allowed
          - required
          - surrogate_characters_not_allowed
          type: string
          description: |-
            * `blank` - blank
            * `invalid` - invalid
            * `max_length` - max_length
            * `min_length` - min_length
            * `null` - null
            * `null_characters_not_allowed` - null_characters_not_allowed
            * `required` - required
            * `surrogate_characters_not_allowed` - surrogate_characters_not_allowed
        detail:
          type: string
      required:
      - attr
      - code
      - detail
    LoginValidationError:
      type: object
      properties:
        type:
          $ref: '#/components/schemas/ValidationErrorEnum'
        errors:
          type: array
          items:
            $ref: '#/components/schemas/LoginError'
      required:
      - errors
      - type
    LogoutErrorResponse400:
      oneOf:
      - $ref: '#/components/schemas/ParseErrorResponse'
      discriminator:
        propertyName: type
        mapping:
          client_error: '#/components/schemas/ParseErrorResponse'
    ParseError:
      type: object
      properties:
        code:
          $ref: '#/components/schemas/ParseErrorCodeEnum'
        detail:
          type: string
        attr:
          type: string
          nullable: true
      required:
      - attr
      - code
      - detail
    ParseErrorCodeEnum:
      enum:
      - parse_error
      type: string
      description: '* `parse_error` - Parse Error'
    ParseErrorResponse:
      type: object
      properties:
        type:
          $ref: '#/components/schemas/ClientErrorEnum'
        errors:
          type: array
          items:
            $ref: '#/components/schemas/ParseError'
      required:
      - errors
      - type
    PatchedDockerServiceDeployRequest:
      type: object
      properties:
        image_tag:
          type: string
        command:
          type: string
        credentials:
          $ref: '#/components/schemas/DockerCredentialsRequest'
        urls:
          type: array
          items:
            $ref: '#/components/schemas/URLRequest'
        ports:
          type: array
          items:
            $ref: '#/components/schemas/ServicePortsRequest'
        env:
          type: object
          additionalProperties:
            type: string
        volumes:
          type: array
          items:
            $ref: '#/components/schemas/VolumeRequest'
        healthcheck:
          $ref: '#/components/schemas/HealthCheckRequest'
    PatchedProjectUpdateRequest:
      type: object
      properties:
        slug:
          type: string
          maxLength: 255
          pattern: ^[-a-zA-Z0-9_]+$
    PortConfiguration:
      type: object
      properties:
        host:
          type: integer
          maximum: 2147483647
          minimum: 0
          nullable: true
        forwarded:
          type: integer
          maximum: 2147483647
          minimum: 0
      required:
      - forwarded
    Project:
      type: object
      properties:
        slug:
          type: string
          maxLength: 255
          pattern: ^[-a-zA-Z0-9_]+$
        created_at:
          type: string
          format: date-time
          readOnly: true
        updated_at:
          type: string
          format: date-time
          readOnly: true
      required:
      - created_at
      - slug
      - updated_at
    ProjectCreateRequest:
      type: object
      properties:
        slug:
          type: string
          maxLength: 255
          pattern: ^[-a-zA-Z0-9_]+$
    ProjectListResponse:
      type: object
      properties:
        active:
          $ref: '#/components/schemas/ActiveProjectPaginated'
        archived:
          $ref: '#/components/schemas/ArchivedProjectPaginated'
      required:
      - active
      - archived
    ProjectsServiceDetailsDockerDeploymentsListCreatedAtErrorComponent:
      type: object
      properties:
        attr:
          enum:
          - created_at
          type: string
          description: '* `created_at` - created_at'
        code:
          enum:
          - invalid
          type: string
          description: '* `invalid` - invalid'
        detail:
          type: string
      required:
      - attr
      - code
      - detail
    ProjectsServiceDetailsDockerDeploymentsListError:
      oneOf:
      - $ref: '#/components/schemas/ProjectsServiceDetailsDockerDeploymentsListStatusErrorComponent'
      - $ref: '#/components/schemas/ProjectsServiceDetailsDockerDeploymentsListCreatedAtErrorComponent'
      - $ref: '#/components/schemas/ProjectsServiceDetailsDockerDeploymentsListHashErrorComponent'
      discriminator:
        propertyName: attr
        mapping:
          status: '#/components/schemas/ProjectsServiceDetailsDockerDeploymentsListStatusErrorComponent'
          created_at: '#/components/schemas/ProjectsServiceDetailsDockerDeploymentsListCreatedAtErrorComponent'
          hash: '#/components/schemas/ProjectsServiceDetailsDockerDeploymentsListHashErrorComponent'
    ProjectsServiceDetailsDockerDeploymentsListErrorResponse400:
      oneOf:
      - $ref: '#/components/schemas/ProjectsServiceDetailsDockerDeploymentsListValidationError'
      - $ref: '#/components/schemas/ParseErrorResponse'
      discriminator:
        propertyName: type
        mapping:
          validation_error: '#/components/schemas/ProjectsServiceDetailsDockerDeploymentsListValidationError'
          client_error: '#/components/schemas/ParseErrorResponse'
    ProjectsServiceDetailsDockerDeploymentsListHashErrorComponent:
      type: object
      properties:
        attr:
          enum:
          - hash
          type: string
          description: '* `hash` - hash'
        code:
          enum:
          - null_characters_not_allowed
          type: string
          description: '* `null_characters_not_allowed` - null_characters_not_allowed'
        detail:
          type: string
      required:
      - attr
      - code
      - detail
    ProjectsServiceDetailsDockerDeploymentsListStatusErrorComponent:
      type: object
      properties:
        attr:
          enum:
          - status
          type: string
          description: '* `status` - status'
        code:
          enum:
          - invalid_choice
          - invalid_list
          type: string
          description: |-
            * `invalid_choice` - invalid_choice
            * `invalid_list` - invalid_list
        detail:
          type: string
      required:
      - attr
      - code
      - detail
    ProjectsServiceDetailsDockerDeploymentsListValidationError:
      type: object
      properties:
        type:
          $ref: '#/components/schemas/ValidationErrorEnum'
        errors:
          type: array
          items:
            $ref: '#/components/schemas/ProjectsServiceDetailsDockerDeploymentsListError'
      required:
      - errors
      - type
    ProjectsServiceDetailsDockerDeploymentsRetrieveErrorResponse400:
      oneOf:
      - $ref: '#/components/schemas/ParseErrorResponse'
      discriminator:
        propertyName: type
        mapping:
          client_error: '#/components/schemas/ParseErrorResponse'
    SearchDockerRegistryErrorResponse400:
      oneOf:
      - $ref: '#/components/schemas/ParseErrorResponse'
      discriminator:
        propertyName: type
        mapping:
          client_error: '#/components/schemas/ParseErrorResponse'
    ServicePortsRequest:
      type: object
      properties:
        public:
          type: integer
          default: 80
        forwarded:
          type: integer
      required:
      - forwarded
    SingleProjectResponse:
      type: object
      properties:
        project:
          $ref: '#/components/schemas/Project'
      required:
      - project
    StatusEnum:
      enum:
      - QUEUED
      - CANCELLED
      - FAILED
      - PREPARING
      - STARTING
      - RESTARTING
      - HEALTHY
      - UNHEALTHY
      - OFFLINE
      type: string
      description: |-
        * `QUEUED` - Queued
        * `CANCELLED` - Cancelled
        * `FAILED` - Failed
        * `PREPARING` - Preparing
        * `STARTING` - Starting
        * `RESTARTING` - Restarting
        * `HEALTHY` - Healthy
        * `UNHEALTHY` - Unhealthy
        * `OFFLINE` - Offline
    URLModel:
      type: object
      properties:
        domain:
          type: string
          nullable: true
          maxLength: 1000
        base_path:
          type: string
          default: /
        strip_prefix:
          type: boolean
      required:
      - domain
    URLRequest:
      type: object
      properties:
        domain:
          type: string
        base_path:
          type: string
          default: /
        strip_prefix:
          type: boolean
          default: true
      required:
      - domain
<<<<<<< HEAD
    UpdateDockerServiceError:
      oneOf:
      - $ref: '#/components/schemas/UpdateDockerServiceNonFieldErrorsErrorComponent'
      - $ref: '#/components/schemas/UpdateDockerServiceSlugErrorComponent'
      discriminator:
        propertyName: attr
        mapping:
          non_field_errors: '#/components/schemas/UpdateDockerServiceNonFieldErrorsErrorComponent'
          slug: '#/components/schemas/UpdateDockerServiceSlugErrorComponent'
    UpdateDockerServiceErrorResponse400:
      oneOf:
      - $ref: '#/components/schemas/UpdateDockerServiceValidationError'
      - $ref: '#/components/schemas/ParseErrorResponse'
      discriminator:
        propertyName: type
        mapping:
          validation_error: '#/components/schemas/UpdateDockerServiceValidationError'
          client_error: '#/components/schemas/ParseErrorResponse'
    UpdateDockerServiceNonFieldErrorsErrorComponent:
      type: object
      properties:
        attr:
          enum:
          - non_field_errors
          type: string
          description: '* `non_field_errors` - non_field_errors'
        code:
          enum:
          - invalid
          type: string
          description: '* `invalid` - invalid'
        detail:
          type: string
      required:
      - attr
      - code
      - detail
    UpdateDockerServiceSlugErrorComponent:
      type: object
      properties:
        attr:
          enum:
          - slug
          type: string
          description: '* `slug` - slug'
        code:
          enum:
          - blank
          - invalid
          - max_length
          - 'null'
          - null_characters_not_allowed
          - required
          - surrogate_characters_not_allowed
          type: string
          description: |-
            * `blank` - blank
            * `invalid` - invalid
            * `max_length` - max_length
            * `null` - null
            * `null_characters_not_allowed` - null_characters_not_allowed
            * `required` - required
            * `surrogate_characters_not_allowed` - surrogate_characters_not_allowed
        detail:
          type: string
      required:
      - attr
      - code
      - detail
    UpdateDockerServiceValidationError:
      type: object
      properties:
        type:
          $ref: '#/components/schemas/ValidationErrorEnum'
        errors:
          type: array
          items:
            $ref: '#/components/schemas/UpdateDockerServiceError'
      required:
      - errors
      - type
    UpdateProjectNameError:
      oneOf:
      - $ref: '#/components/schemas/UpdateProjectNameNonFieldErrorsErrorComponent'
      - $ref: '#/components/schemas/UpdateProjectNameSlugErrorComponent'
      discriminator:
        propertyName: attr
        mapping:
          non_field_errors: '#/components/schemas/UpdateProjectNameNonFieldErrorsErrorComponent'
          slug: '#/components/schemas/UpdateProjectNameSlugErrorComponent'
    UpdateProjectNameErrorResponse400:
      oneOf:
      - $ref: '#/components/schemas/UpdateProjectNameValidationError'
      - $ref: '#/components/schemas/ParseErrorResponse'
      discriminator:
        propertyName: type
        mapping:
          validation_error: '#/components/schemas/UpdateProjectNameValidationError'
          client_error: '#/components/schemas/ParseErrorResponse'
    UpdateProjectNameNonFieldErrorsErrorComponent:
=======
    UpdateDockerServiceCommandErrorComponent:
>>>>>>> 3d1f93ce
      type: object
      properties:
        attr:
          enum:
          - command
          type: string
          description: '* `command` - command'
        code:
          enum:
          - blank
          - invalid
          - 'null'
          - null_characters_not_allowed
          - surrogate_characters_not_allowed
          type: string
          description: |-
            * `blank` - blank
            * `invalid` - invalid
            * `null` - null
            * `null_characters_not_allowed` - null_characters_not_allowed
            * `surrogate_characters_not_allowed` - surrogate_characters_not_allowed
        detail:
          type: string
      required:
      - attr
      - code
      - detail
    UpdateDockerServiceCredentialsNonFieldErrorsErrorComponent:
      type: object
      properties:
        attr:
          enum:
          - credentials.non_field_errors
          type: string
          description: '* `credentials.non_field_errors` - credentials.non_field_errors'
        code:
          enum:
          - invalid
          - 'null'
          type: string
          description: |-
            * `invalid` - invalid
            * `null` - null
        detail:
          type: string
      required:
      - attr
      - code
      - detail
    UpdateDockerServiceCredentialsPasswordErrorComponent:
      type: object
      properties:
        attr:
          enum:
          - credentials.password
          type: string
          description: '* `credentials.password` - credentials.password'
        code:
          enum:
          - blank
          - invalid
          - max_length
          - 'null'
          - null_characters_not_allowed
          - required
          - surrogate_characters_not_allowed
          type: string
          description: |-
            * `blank` - blank
            * `invalid` - invalid
            * `max_length` - max_length
            * `null` - null
            * `null_characters_not_allowed` - null_characters_not_allowed
            * `required` - required
            * `surrogate_characters_not_allowed` - surrogate_characters_not_allowed
        detail:
          type: string
      required:
      - attr
      - code
      - detail
    UpdateDockerServiceCredentialsRegistryUrlErrorComponent:
      type: object
      properties:
        attr:
          enum:
          - credentials.registry_url
          type: string
          description: '* `credentials.registry_url` - credentials.registry_url'
        code:
          enum:
          - blank
          - invalid
          - 'null'
          - null_characters_not_allowed
          - surrogate_characters_not_allowed
          type: string
          description: |-
            * `blank` - blank
            * `invalid` - invalid
            * `null` - null
            * `null_characters_not_allowed` - null_characters_not_allowed
            * `surrogate_characters_not_allowed` - surrogate_characters_not_allowed
        detail:
          type: string
      required:
      - attr
      - code
      - detail
    UpdateDockerServiceCredentialsUsernameErrorComponent:
      type: object
      properties:
        attr:
          enum:
          - credentials.username
          type: string
          description: '* `credentials.username` - credentials.username'
        code:
          enum:
          - blank
          - invalid
          - max_length
          - 'null'
          - null_characters_not_allowed
          - required
          - surrogate_characters_not_allowed
          type: string
          description: |-
            * `blank` - blank
            * `invalid` - invalid
            * `max_length` - max_length
            * `null` - null
            * `null_characters_not_allowed` - null_characters_not_allowed
            * `required` - required
            * `surrogate_characters_not_allowed` - surrogate_characters_not_allowed
        detail:
          type: string
      required:
      - attr
      - code
      - detail
    UpdateDockerServiceEnvErrorComponent:
      type: object
      properties:
        attr:
          enum:
          - env
          type: string
          description: '* `env` - env'
        code:
          enum:
          - not_a_dict
          - 'null'
          type: string
          description: |-
            * `not_a_dict` - not_a_dict
            * `null` - null
        detail:
          type: string
      required:
      - attr
      - code
      - detail
    UpdateDockerServiceEnvKEYErrorComponent:
      type: object
      properties:
        attr:
          enum:
          - env.KEY
          type: string
          description: '* `env.KEY` - env.KEY'
        code:
          enum:
          - blank
          - invalid
          - 'null'
          - null_characters_not_allowed
          - required
          - surrogate_characters_not_allowed
          type: string
          description: |-
            * `blank` - blank
            * `invalid` - invalid
            * `null` - null
            * `null_characters_not_allowed` - null_characters_not_allowed
            * `required` - required
            * `surrogate_characters_not_allowed` - surrogate_characters_not_allowed
        detail:
          type: string
      required:
      - attr
      - code
      - detail
    UpdateDockerServiceError:
      oneOf:
      - $ref: '#/components/schemas/UpdateDockerServiceNonFieldErrorsErrorComponent'
      - $ref: '#/components/schemas/UpdateDockerServiceSlugErrorComponent'
      - $ref: '#/components/schemas/UpdateDockerServiceImageErrorComponent'
      - $ref: '#/components/schemas/UpdateDockerServiceCommandErrorComponent'
      - $ref: '#/components/schemas/UpdateDockerServiceCredentialsNonFieldErrorsErrorComponent'
      - $ref: '#/components/schemas/UpdateDockerServiceCredentialsUsernameErrorComponent'
      - $ref: '#/components/schemas/UpdateDockerServiceCredentialsPasswordErrorComponent'
      - $ref: '#/components/schemas/UpdateDockerServiceCredentialsRegistryUrlErrorComponent'
      - $ref: '#/components/schemas/UpdateDockerServiceUrlsNonFieldErrorsErrorComponent'
      - $ref: '#/components/schemas/UpdateDockerServiceUrlsINDEXNonFieldErrorsErrorComponent'
      - $ref: '#/components/schemas/UpdateDockerServiceUrlsINDEXDomainErrorComponent'
      - $ref: '#/components/schemas/UpdateDockerServiceUrlsINDEXBasePathErrorComponent'
      - $ref: '#/components/schemas/UpdateDockerServiceUrlsINDEXStripPrefixErrorComponent'
      - $ref: '#/components/schemas/UpdateDockerServicePortsNonFieldErrorsErrorComponent'
      - $ref: '#/components/schemas/UpdateDockerServicePortsINDEXNonFieldErrorsErrorComponent'
      - $ref: '#/components/schemas/UpdateDockerServicePortsINDEXPublicErrorComponent'
      - $ref: '#/components/schemas/UpdateDockerServicePortsINDEXForwardedErrorComponent'
      - $ref: '#/components/schemas/UpdateDockerServiceEnvErrorComponent'
      - $ref: '#/components/schemas/UpdateDockerServiceEnvKEYErrorComponent'
      - $ref: '#/components/schemas/UpdateDockerServiceVolumesNonFieldErrorsErrorComponent'
      - $ref: '#/components/schemas/UpdateDockerServiceVolumesINDEXNonFieldErrorsErrorComponent'
      - $ref: '#/components/schemas/UpdateDockerServiceVolumesINDEXNameErrorComponent'
      - $ref: '#/components/schemas/UpdateDockerServiceVolumesINDEXMountPathErrorComponent'
      - $ref: '#/components/schemas/UpdateDockerServiceVolumesINDEXHostPathErrorComponent'
      - $ref: '#/components/schemas/UpdateDockerServiceVolumesINDEXModeErrorComponent'
      - $ref: '#/components/schemas/UpdateDockerServiceHealthcheckNonFieldErrorsErrorComponent'
      - $ref: '#/components/schemas/UpdateDockerServiceHealthcheckTypeErrorComponent'
      - $ref: '#/components/schemas/UpdateDockerServiceHealthcheckValueErrorComponent'
      - $ref: '#/components/schemas/UpdateDockerServiceHealthcheckTimeoutSecondsErrorComponent'
      - $ref: '#/components/schemas/UpdateDockerServiceHealthcheckIntervalSecondsErrorComponent'
      discriminator:
        propertyName: attr
        mapping:
          non_field_errors: '#/components/schemas/UpdateDockerServiceNonFieldErrorsErrorComponent'
          slug: '#/components/schemas/UpdateDockerServiceSlugErrorComponent'
          image: '#/components/schemas/UpdateDockerServiceImageErrorComponent'
          command: '#/components/schemas/UpdateDockerServiceCommandErrorComponent'
          credentials.non_field_errors: '#/components/schemas/UpdateDockerServiceCredentialsNonFieldErrorsErrorComponent'
          credentials.username: '#/components/schemas/UpdateDockerServiceCredentialsUsernameErrorComponent'
          credentials.password: '#/components/schemas/UpdateDockerServiceCredentialsPasswordErrorComponent'
          credentials.registry_url: '#/components/schemas/UpdateDockerServiceCredentialsRegistryUrlErrorComponent'
          urls.non_field_errors: '#/components/schemas/UpdateDockerServiceUrlsNonFieldErrorsErrorComponent'
          urls.INDEX.non_field_errors: '#/components/schemas/UpdateDockerServiceUrlsINDEXNonFieldErrorsErrorComponent'
          urls.INDEX.domain: '#/components/schemas/UpdateDockerServiceUrlsINDEXDomainErrorComponent'
          urls.INDEX.base_path: '#/components/schemas/UpdateDockerServiceUrlsINDEXBasePathErrorComponent'
          urls.INDEX.strip_prefix: '#/components/schemas/UpdateDockerServiceUrlsINDEXStripPrefixErrorComponent'
          ports.non_field_errors: '#/components/schemas/UpdateDockerServicePortsNonFieldErrorsErrorComponent'
          ports.INDEX.non_field_errors: '#/components/schemas/UpdateDockerServicePortsINDEXNonFieldErrorsErrorComponent'
          ports.INDEX.public: '#/components/schemas/UpdateDockerServicePortsINDEXPublicErrorComponent'
          ports.INDEX.forwarded: '#/components/schemas/UpdateDockerServicePortsINDEXForwardedErrorComponent'
          env: '#/components/schemas/UpdateDockerServiceEnvErrorComponent'
          env.KEY: '#/components/schemas/UpdateDockerServiceEnvKEYErrorComponent'
          volumes.non_field_errors: '#/components/schemas/UpdateDockerServiceVolumesNonFieldErrorsErrorComponent'
          volumes.INDEX.non_field_errors: '#/components/schemas/UpdateDockerServiceVolumesINDEXNonFieldErrorsErrorComponent'
          volumes.INDEX.name: '#/components/schemas/UpdateDockerServiceVolumesINDEXNameErrorComponent'
          volumes.INDEX.mount_path: '#/components/schemas/UpdateDockerServiceVolumesINDEXMountPathErrorComponent'
          volumes.INDEX.host_path: '#/components/schemas/UpdateDockerServiceVolumesINDEXHostPathErrorComponent'
          volumes.INDEX.mode: '#/components/schemas/UpdateDockerServiceVolumesINDEXModeErrorComponent'
          healthcheck.non_field_errors: '#/components/schemas/UpdateDockerServiceHealthcheckNonFieldErrorsErrorComponent'
          healthcheck.type: '#/components/schemas/UpdateDockerServiceHealthcheckTypeErrorComponent'
          healthcheck.value: '#/components/schemas/UpdateDockerServiceHealthcheckValueErrorComponent'
          healthcheck.timeout_seconds: '#/components/schemas/UpdateDockerServiceHealthcheckTimeoutSecondsErrorComponent'
          healthcheck.interval_seconds: '#/components/schemas/UpdateDockerServiceHealthcheckIntervalSecondsErrorComponent'
    UpdateDockerServiceErrorResponse400:
      oneOf:
      - $ref: '#/components/schemas/UpdateDockerServiceValidationError'
      - $ref: '#/components/schemas/ParseErrorResponse'
      discriminator:
        propertyName: type
        mapping:
          validation_error: '#/components/schemas/UpdateDockerServiceValidationError'
          client_error: '#/components/schemas/ParseErrorResponse'
    UpdateDockerServiceHealthcheckIntervalSecondsErrorComponent:
      type: object
      properties:
        attr:
          enum:
          - healthcheck.interval_seconds
          type: string
          description: '* `healthcheck.interval_seconds` - healthcheck.interval_seconds'
        code:
          enum:
          - blank
          - invalid
          - 'null'
          - null_characters_not_allowed
          - surrogate_characters_not_allowed
          type: string
          description: |-
            * `blank` - blank
            * `invalid` - invalid
            * `null` - null
            * `null_characters_not_allowed` - null_characters_not_allowed
            * `surrogate_characters_not_allowed` - surrogate_characters_not_allowed
        detail:
          type: string
      required:
      - attr
      - code
      - detail
    UpdateDockerServiceHealthcheckNonFieldErrorsErrorComponent:
      type: object
      properties:
        attr:
          enum:
          - healthcheck.non_field_errors
          type: string
          description: '* `healthcheck.non_field_errors` - healthcheck.non_field_errors'
        code:
          enum:
          - invalid
          - 'null'
          type: string
          description: |-
            * `invalid` - invalid
            * `null` - null
        detail:
          type: string
      required:
      - attr
      - code
      - detail
    UpdateDockerServiceHealthcheckTimeoutSecondsErrorComponent:
      type: object
      properties:
        attr:
          enum:
          - healthcheck.timeout_seconds
          type: string
          description: '* `healthcheck.timeout_seconds` - healthcheck.timeout_seconds'
        code:
          enum:
          - invalid
          - max_string_length
          - min_value
          - 'null'
          type: string
          description: |-
            * `invalid` - invalid
            * `max_string_length` - max_string_length
            * `min_value` - min_value
            * `null` - null
        detail:
          type: string
      required:
      - attr
      - code
      - detail
    UpdateDockerServiceHealthcheckTypeErrorComponent:
      type: object
      properties:
        attr:
          enum:
          - healthcheck.type
          type: string
          description: '* `healthcheck.type` - healthcheck.type'
        code:
          enum:
          - invalid_choice
          - 'null'
          - required
          type: string
          description: |-
            * `invalid_choice` - invalid_choice
            * `null` - null
            * `required` - required
        detail:
          type: string
      required:
      - attr
      - code
      - detail
    UpdateDockerServiceHealthcheckValueErrorComponent:
      type: object
      properties:
        attr:
          enum:
          - healthcheck.value
          type: string
          description: '* `healthcheck.value` - healthcheck.value'
        code:
          enum:
          - blank
          - invalid
          - max_length
          - 'null'
          - null_characters_not_allowed
          - required
          - surrogate_characters_not_allowed
          type: string
          description: |-
            * `blank` - blank
            * `invalid` - invalid
            * `max_length` - max_length
            * `null` - null
            * `null_characters_not_allowed` - null_characters_not_allowed
            * `required` - required
            * `surrogate_characters_not_allowed` - surrogate_characters_not_allowed
        detail:
          type: string
      required:
      - attr
      - code
      - detail
    UpdateDockerServiceImageErrorComponent:
      type: object
      properties:
        attr:
          enum:
          - image
          type: string
          description: '* `image` - image'
        code:
          enum:
          - blank
          - invalid
          - 'null'
          - null_characters_not_allowed
          - required
          - surrogate_characters_not_allowed
          type: string
          description: |-
            * `blank` - blank
            * `invalid` - invalid
            * `null` - null
            * `null_characters_not_allowed` - null_characters_not_allowed
            * `required` - required
            * `surrogate_characters_not_allowed` - surrogate_characters_not_allowed
        detail:
          type: string
      required:
      - attr
      - code
      - detail
    UpdateDockerServiceNonFieldErrorsErrorComponent:
      type: object
      properties:
        attr:
          enum:
          - non_field_errors
          type: string
          description: '* `non_field_errors` - non_field_errors'
        code:
          enum:
          - invalid
          type: string
          description: '* `invalid` - invalid'
        detail:
          type: string
      required:
      - attr
      - code
      - detail
    UpdateDockerServicePortsINDEXForwardedErrorComponent:
      type: object
      properties:
        attr:
          enum:
          - ports.INDEX.forwarded
          type: string
          description: '* `ports.INDEX.forwarded` - ports.INDEX.forwarded'
        code:
          enum:
          - invalid
          - max_string_length
          - 'null'
          - required
          type: string
          description: |-
            * `invalid` - invalid
            * `max_string_length` - max_string_length
            * `null` - null
            * `required` - required
        detail:
          type: string
      required:
      - attr
      - code
      - detail
    UpdateDockerServicePortsINDEXNonFieldErrorsErrorComponent:
      type: object
      properties:
        attr:
          enum:
          - ports.INDEX.non_field_errors
          type: string
          description: '* `ports.INDEX.non_field_errors` - ports.INDEX.non_field_errors'
        code:
          enum:
          - invalid
          - 'null'
          type: string
          description: |-
            * `invalid` - invalid
            * `null` - null
        detail:
          type: string
      required:
      - attr
      - code
      - detail
    UpdateDockerServicePortsINDEXPublicErrorComponent:
      type: object
      properties:
        attr:
          enum:
          - ports.INDEX.public
          type: string
          description: '* `ports.INDEX.public` - ports.INDEX.public'
        code:
          enum:
          - invalid
          - max_string_length
          - 'null'
          type: string
          description: |-
            * `invalid` - invalid
            * `max_string_length` - max_string_length
            * `null` - null
        detail:
          type: string
      required:
      - attr
      - code
      - detail
    UpdateDockerServicePortsNonFieldErrorsErrorComponent:
      type: object
      properties:
        attr:
          enum:
          - ports.non_field_errors
          type: string
          description: '* `ports.non_field_errors` - ports.non_field_errors'
        code:
          enum:
          - not_a_list
          - 'null'
          type: string
          description: |-
            * `not_a_list` - not_a_list
            * `null` - null
        detail:
          type: string
      required:
      - attr
      - code
      - detail
    UpdateDockerServiceSlugErrorComponent:
      type: object
      properties:
        attr:
          enum:
          - slug
          type: string
          description: '* `slug` - slug'
        code:
          enum:
          - blank
          - invalid
          - max_length
          - 'null'
          - null_characters_not_allowed
          - surrogate_characters_not_allowed
          type: string
          description: |-
            * `blank` - blank
            * `invalid` - invalid
            * `max_length` - max_length
            * `null` - null
            * `null_characters_not_allowed` - null_characters_not_allowed
            * `surrogate_characters_not_allowed` - surrogate_characters_not_allowed
        detail:
          type: string
      required:
      - attr
      - code
      - detail
    UpdateDockerServiceUrlsINDEXBasePathErrorComponent:
      type: object
      properties:
        attr:
          enum:
          - urls.INDEX.base_path
          type: string
          description: '* `urls.INDEX.base_path` - urls.INDEX.base_path'
        code:
          enum:
          - blank
          - invalid
          - 'null'
          - null_characters_not_allowed
          - surrogate_characters_not_allowed
          type: string
          description: |-
            * `blank` - blank
            * `invalid` - invalid
            * `null` - null
            * `null_characters_not_allowed` - null_characters_not_allowed
            * `surrogate_characters_not_allowed` - surrogate_characters_not_allowed
        detail:
          type: string
      required:
      - attr
      - code
      - detail
    UpdateDockerServiceUrlsINDEXDomainErrorComponent:
      type: object
      properties:
        attr:
          enum:
          - urls.INDEX.domain
          type: string
          description: '* `urls.INDEX.domain` - urls.INDEX.domain'
        code:
          enum:
          - blank
          - invalid
          - 'null'
          - null_characters_not_allowed
          - required
          - surrogate_characters_not_allowed
          type: string
          description: |-
            * `blank` - blank
            * `invalid` - invalid
            * `null` - null
            * `null_characters_not_allowed` - null_characters_not_allowed
            * `required` - required
            * `surrogate_characters_not_allowed` - surrogate_characters_not_allowed
        detail:
          type: string
      required:
      - attr
      - code
      - detail
    UpdateDockerServiceUrlsINDEXNonFieldErrorsErrorComponent:
      type: object
      properties:
        attr:
          enum:
          - urls.INDEX.non_field_errors
          type: string
          description: '* `urls.INDEX.non_field_errors` - urls.INDEX.non_field_errors'
        code:
          enum:
          - invalid
          - 'null'
          type: string
          description: |-
            * `invalid` - invalid
            * `null` - null
        detail:
          type: string
      required:
      - attr
      - code
      - detail
    UpdateDockerServiceUrlsINDEXStripPrefixErrorComponent:
      type: object
      properties:
        attr:
          enum:
          - urls.INDEX.strip_prefix
          type: string
          description: '* `urls.INDEX.strip_prefix` - urls.INDEX.strip_prefix'
        code:
          enum:
          - invalid
          - 'null'
          type: string
          description: |-
            * `invalid` - invalid
            * `null` - null
        detail:
          type: string
      required:
      - attr
      - code
      - detail
    UpdateDockerServiceUrlsNonFieldErrorsErrorComponent:
      type: object
      properties:
        attr:
          enum:
          - urls.non_field_errors
          type: string
          description: '* `urls.non_field_errors` - urls.non_field_errors'
        code:
          enum:
          - not_a_list
          - 'null'
          type: string
          description: |-
            * `not_a_list` - not_a_list
            * `null` - null
        detail:
          type: string
      required:
      - attr
      - code
      - detail
    UpdateDockerServiceValidationError:
      type: object
      properties:
        type:
          $ref: '#/components/schemas/ValidationErrorEnum'
        errors:
          type: array
          items:
            $ref: '#/components/schemas/UpdateDockerServiceError'
      required:
      - errors
      - type
    UpdateDockerServiceVolumesINDEXHostPathErrorComponent:
      type: object
      properties:
        attr:
          enum:
          - volumes.INDEX.host_path
          type: string
          description: '* `volumes.INDEX.host_path` - volumes.INDEX.host_path'
        code:
          enum:
          - blank
          - invalid
          - max_length
          - 'null'
          - null_characters_not_allowed
          - surrogate_characters_not_allowed
          type: string
          description: |-
            * `blank` - blank
            * `invalid` - invalid
            * `max_length` - max_length
            * `null` - null
            * `null_characters_not_allowed` - null_characters_not_allowed
            * `surrogate_characters_not_allowed` - surrogate_characters_not_allowed
        detail:
          type: string
      required:
      - attr
      - code
      - detail
    UpdateDockerServiceVolumesINDEXModeErrorComponent:
      type: object
      properties:
        attr:
          enum:
          - volumes.INDEX.mode
          type: string
          description: '* `volumes.INDEX.mode` - volumes.INDEX.mode'
        code:
          enum:
          - invalid_choice
          - 'null'
          type: string
          description: |-
            * `invalid_choice` - invalid_choice
            * `null` - null
        detail:
          type: string
      required:
      - attr
      - code
      - detail
    UpdateDockerServiceVolumesINDEXMountPathErrorComponent:
      type: object
      properties:
        attr:
          enum:
          - volumes.INDEX.mount_path
          type: string
          description: '* `volumes.INDEX.mount_path` - volumes.INDEX.mount_path'
        code:
          enum:
          - blank
          - invalid
          - max_length
          - 'null'
          - null_characters_not_allowed
          - required
          - surrogate_characters_not_allowed
          type: string
          description: |-
            * `blank` - blank
            * `invalid` - invalid
            * `max_length` - max_length
            * `null` - null
            * `null_characters_not_allowed` - null_characters_not_allowed
            * `required` - required
            * `surrogate_characters_not_allowed` - surrogate_characters_not_allowed
        detail:
          type: string
      required:
      - attr
      - code
      - detail
    UpdateDockerServiceVolumesINDEXNameErrorComponent:
      type: object
      properties:
        attr:
          enum:
          - volumes.INDEX.name
          type: string
          description: '* `volumes.INDEX.name` - volumes.INDEX.name'
        code:
          enum:
          - blank
          - invalid
          - max_length
          - 'null'
          - null_characters_not_allowed
          - surrogate_characters_not_allowed
          type: string
          description: |-
            * `blank` - blank
            * `invalid` - invalid
            * `max_length` - max_length
            * `null` - null
            * `null_characters_not_allowed` - null_characters_not_allowed
            * `surrogate_characters_not_allowed` - surrogate_characters_not_allowed
        detail:
          type: string
      required:
      - attr
      - code
      - detail
    UpdateDockerServiceVolumesINDEXNonFieldErrorsErrorComponent:
      type: object
      properties:
        attr:
          enum:
          - volumes.INDEX.non_field_errors
          type: string
          description: '* `volumes.INDEX.non_field_errors` - volumes.INDEX.non_field_errors'
        code:
          enum:
          - invalid
          - 'null'
          type: string
          description: |-
            * `invalid` - invalid
            * `null` - null
        detail:
          type: string
      required:
      - attr
      - code
      - detail
    UpdateDockerServiceVolumesNonFieldErrorsErrorComponent:
      type: object
      properties:
        attr:
          enum:
          - volumes.non_field_errors
          type: string
          description: '* `volumes.non_field_errors` - volumes.non_field_errors'
        code:
          enum:
          - not_a_list
          - 'null'
          type: string
          description: |-
            * `not_a_list` - not_a_list
            * `null` - null
        detail:
          type: string
      required:
      - attr
      - code
      - detail
    UpdateProjectNameError:
      oneOf:
      - $ref: '#/components/schemas/UpdateProjectNameNonFieldErrorsErrorComponent'
      - $ref: '#/components/schemas/UpdateProjectNameSlugErrorComponent'
      discriminator:
        propertyName: attr
        mapping:
          non_field_errors: '#/components/schemas/UpdateProjectNameNonFieldErrorsErrorComponent'
          slug: '#/components/schemas/UpdateProjectNameSlugErrorComponent'
    UpdateProjectNameErrorResponse400:
      oneOf:
      - $ref: '#/components/schemas/UpdateProjectNameValidationError'
      - $ref: '#/components/schemas/ParseErrorResponse'
      discriminator:
        propertyName: type
        mapping:
          validation_error: '#/components/schemas/UpdateProjectNameValidationError'
          client_error: '#/components/schemas/ParseErrorResponse'
    UpdateProjectNameNonFieldErrorsErrorComponent:
      type: object
      properties:
        attr:
          enum:
          - non_field_errors
          type: string
          description: '* `non_field_errors` - non_field_errors'
        code:
          enum:
          - invalid
          type: string
          description: '* `invalid` - invalid'
        detail:
          type: string
      required:
      - attr
      - code
      - detail
    UpdateProjectNameSlugErrorComponent:
      type: object
      properties:
        attr:
          enum:
          - slug
          type: string
          description: '* `slug` - slug'
        code:
          enum:
          - blank
          - invalid
          - max_length
          - 'null'
          - null_characters_not_allowed
          - required
          - surrogate_characters_not_allowed
          type: string
          description: |-
            * `blank` - blank
            * `invalid` - invalid
            * `max_length` - max_length
            * `null` - null
            * `null_characters_not_allowed` - null_characters_not_allowed
            * `required` - required
            * `surrogate_characters_not_allowed` - surrogate_characters_not_allowed
        detail:
          type: string
      required:
      - attr
      - code
      - detail
    UpdateProjectNameValidationError:
      type: object
      properties:
        type:
          $ref: '#/components/schemas/ValidationErrorEnum'
        errors:
          type: array
          items:
            $ref: '#/components/schemas/UpdateProjectNameError'
      required:
      - errors
      - type
    User:
      type: object
      properties:
        username:
          type: string
          description: Required. 150 characters or fewer. Letters, digits and @/./+/-/_
            only.
          pattern: ^[\w.@+-]+$
          maxLength: 150
        first_name:
          type: string
          maxLength: 150
        last_name:
          type: string
          maxLength: 150
      required:
      - username
    ValidationErrorEnum:
      enum:
      - validation_error
      type: string
      description: '* `validation_error` - Validation Error'
    Volume:
      type: object
      properties:
        created_at:
          type: string
          format: date-time
          readOnly: true
        updated_at:
          type: string
          format: date-time
          readOnly: true
        id:
          type: string
          maxLength: 255
        name:
          type: string
          maxLength: 255
        container_path:
          type: string
          maxLength: 255
        host_path:
          type: string
          nullable: true
          maxLength: 255
        mode:
          $ref: '#/components/schemas/VolumeModeEnum'
      required:
      - container_path
      - created_at
      - name
      - updated_at
    VolumeGetSizeResponse:
      type: object
      properties:
        size:
          type: integer
      required:
      - size
    VolumeModeEnum:
      enum:
      - READ_ONLY
      - READ_WRITE
      type: string
      description: |-
        * `READ_ONLY` - Read-Only
        * `READ_WRITE` - Read-Write
    VolumeRequest:
      type: object
      properties:
        name:
          type: string
          maxLength: 100
        mount_path:
          type: string
          maxLength: 255
        host_path:
          type: string
          maxLength: 255
        mode:
          allOf:
          - $ref: '#/components/schemas/VolumeRequestModeEnum'
          default: rw
      required:
      - mount_path
    VolumeRequestModeEnum:
      enum:
      - ro
      - rw
      type: string
      description: |-
        * `ro` - READ_ONLY
        * `rw` - READ_WRITE
  securitySchemes:
    cookieAuth:
      type: apiKey
      in: cookie
      name: sessionid
    tokenAuth:
      type: apiKey
      in: header
      name: Authorization
      description: Token-based authentication with required prefix "Token"
servers:
- url: https://zaneops.fredkiss.dev<|MERGE_RESOLUTION|>--- conflicted
+++ resolved
@@ -879,14 +879,9 @@
               schema:
                 $ref: '#/components/schemas/DockerServiceResponse'
           description: ''
-<<<<<<< HEAD
   /api/projects/{project_slug}/deploy-service/docker/{service_slug}/:
     patch:
       operationId: deployDockerService
-=======
-    put:
-      operationId: updateDockerService
->>>>>>> 3d1f93ce
       parameters:
       - in: path
         name: project_slug
@@ -894,22 +889,18 @@
           type: string
           pattern: ^[a-z0-9]+(?:-[a-z0-9]+)*$
         required: true
-<<<<<<< HEAD
       - in: path
         name: service_slug
         schema:
           type: string
           pattern: ^[a-z0-9]+(?:-[a-z0-9]+)*$
         required: true
-=======
->>>>>>> 3d1f93ce
       tags:
       - projects
       requestBody:
         content:
           application/json:
             schema:
-<<<<<<< HEAD
               $ref: '#/components/schemas/PatchedDockerServiceDeployRequest'
           application/x-www-form-urlencoded:
             schema:
@@ -917,16 +908,6 @@
           multipart/form-data:
             schema:
               $ref: '#/components/schemas/PatchedDockerServiceDeployRequest'
-=======
-              $ref: '#/components/schemas/DockerServiceCreateRequest'
-          application/x-www-form-urlencoded:
-            schema:
-              $ref: '#/components/schemas/DockerServiceCreateRequest'
-          multipart/form-data:
-            schema:
-              $ref: '#/components/schemas/DockerServiceCreateRequest'
-        required: true
->>>>>>> 3d1f93ce
       security:
       - cookieAuth: []
       responses:
@@ -934,11 +915,7 @@
           content:
             application/json:
               schema:
-<<<<<<< HEAD
                 $ref: '#/components/schemas/DeployDockerServiceErrorResponse400'
-=======
-                $ref: '#/components/schemas/UpdateDockerServiceErrorResponse400'
->>>>>>> 3d1f93ce
           description: ''
         '401':
           content:
@@ -989,15 +966,6 @@
                       detail: Request was throttled.
                       attr: null
           description: ''
-<<<<<<< HEAD
-=======
-        '409':
-          content:
-            application/json:
-              schema:
-                $ref: '#/components/schemas/ErrorResponse409'
-          description: ''
->>>>>>> 3d1f93ce
         '200':
           content:
             application/json:
@@ -2788,11 +2756,7 @@
       required:
       - errors
       - type
-<<<<<<< HEAD
     DeployDockerServiceCommandErrorComponent:
-=======
-    DockerCredentialsRequest:
->>>>>>> 3d1f93ce
       type: object
       properties:
         attr:
@@ -3898,13 +3862,9 @@
           - $ref: '#/components/schemas/HealthCheck'
           readOnly: true
         network_aliases:
-<<<<<<< HEAD
-          type: string
-=======
           type: array
           items:
             type: string
->>>>>>> 3d1f93ce
           readOnly: true
       required:
       - created_at
@@ -3982,13 +3942,9 @@
           nullable: true
           maxLength: 200
         network_aliases:
-<<<<<<< HEAD
-          type: string
-=======
           type: array
           items:
             type: string
->>>>>>> 3d1f93ce
           readOnly: true
       required:
       - created_at
@@ -4687,7 +4643,6 @@
           default: true
       required:
       - domain
-<<<<<<< HEAD
     UpdateDockerServiceError:
       oneOf:
       - $ref: '#/components/schemas/UpdateDockerServiceNonFieldErrorsErrorComponent'
@@ -4788,894 +4743,6 @@
           validation_error: '#/components/schemas/UpdateProjectNameValidationError'
           client_error: '#/components/schemas/ParseErrorResponse'
     UpdateProjectNameNonFieldErrorsErrorComponent:
-=======
-    UpdateDockerServiceCommandErrorComponent:
->>>>>>> 3d1f93ce
-      type: object
-      properties:
-        attr:
-          enum:
-          - command
-          type: string
-          description: '* `command` - command'
-        code:
-          enum:
-          - blank
-          - invalid
-          - 'null'
-          - null_characters_not_allowed
-          - surrogate_characters_not_allowed
-          type: string
-          description: |-
-            * `blank` - blank
-            * `invalid` - invalid
-            * `null` - null
-            * `null_characters_not_allowed` - null_characters_not_allowed
-            * `surrogate_characters_not_allowed` - surrogate_characters_not_allowed
-        detail:
-          type: string
-      required:
-      - attr
-      - code
-      - detail
-    UpdateDockerServiceCredentialsNonFieldErrorsErrorComponent:
-      type: object
-      properties:
-        attr:
-          enum:
-          - credentials.non_field_errors
-          type: string
-          description: '* `credentials.non_field_errors` - credentials.non_field_errors'
-        code:
-          enum:
-          - invalid
-          - 'null'
-          type: string
-          description: |-
-            * `invalid` - invalid
-            * `null` - null
-        detail:
-          type: string
-      required:
-      - attr
-      - code
-      - detail
-    UpdateDockerServiceCredentialsPasswordErrorComponent:
-      type: object
-      properties:
-        attr:
-          enum:
-          - credentials.password
-          type: string
-          description: '* `credentials.password` - credentials.password'
-        code:
-          enum:
-          - blank
-          - invalid
-          - max_length
-          - 'null'
-          - null_characters_not_allowed
-          - required
-          - surrogate_characters_not_allowed
-          type: string
-          description: |-
-            * `blank` - blank
-            * `invalid` - invalid
-            * `max_length` - max_length
-            * `null` - null
-            * `null_characters_not_allowed` - null_characters_not_allowed
-            * `required` - required
-            * `surrogate_characters_not_allowed` - surrogate_characters_not_allowed
-        detail:
-          type: string
-      required:
-      - attr
-      - code
-      - detail
-    UpdateDockerServiceCredentialsRegistryUrlErrorComponent:
-      type: object
-      properties:
-        attr:
-          enum:
-          - credentials.registry_url
-          type: string
-          description: '* `credentials.registry_url` - credentials.registry_url'
-        code:
-          enum:
-          - blank
-          - invalid
-          - 'null'
-          - null_characters_not_allowed
-          - surrogate_characters_not_allowed
-          type: string
-          description: |-
-            * `blank` - blank
-            * `invalid` - invalid
-            * `null` - null
-            * `null_characters_not_allowed` - null_characters_not_allowed
-            * `surrogate_characters_not_allowed` - surrogate_characters_not_allowed
-        detail:
-          type: string
-      required:
-      - attr
-      - code
-      - detail
-    UpdateDockerServiceCredentialsUsernameErrorComponent:
-      type: object
-      properties:
-        attr:
-          enum:
-          - credentials.username
-          type: string
-          description: '* `credentials.username` - credentials.username'
-        code:
-          enum:
-          - blank
-          - invalid
-          - max_length
-          - 'null'
-          - null_characters_not_allowed
-          - required
-          - surrogate_characters_not_allowed
-          type: string
-          description: |-
-            * `blank` - blank
-            * `invalid` - invalid
-            * `max_length` - max_length
-            * `null` - null
-            * `null_characters_not_allowed` - null_characters_not_allowed
-            * `required` - required
-            * `surrogate_characters_not_allowed` - surrogate_characters_not_allowed
-        detail:
-          type: string
-      required:
-      - attr
-      - code
-      - detail
-    UpdateDockerServiceEnvErrorComponent:
-      type: object
-      properties:
-        attr:
-          enum:
-          - env
-          type: string
-          description: '* `env` - env'
-        code:
-          enum:
-          - not_a_dict
-          - 'null'
-          type: string
-          description: |-
-            * `not_a_dict` - not_a_dict
-            * `null` - null
-        detail:
-          type: string
-      required:
-      - attr
-      - code
-      - detail
-    UpdateDockerServiceEnvKEYErrorComponent:
-      type: object
-      properties:
-        attr:
-          enum:
-          - env.KEY
-          type: string
-          description: '* `env.KEY` - env.KEY'
-        code:
-          enum:
-          - blank
-          - invalid
-          - 'null'
-          - null_characters_not_allowed
-          - required
-          - surrogate_characters_not_allowed
-          type: string
-          description: |-
-            * `blank` - blank
-            * `invalid` - invalid
-            * `null` - null
-            * `null_characters_not_allowed` - null_characters_not_allowed
-            * `required` - required
-            * `surrogate_characters_not_allowed` - surrogate_characters_not_allowed
-        detail:
-          type: string
-      required:
-      - attr
-      - code
-      - detail
-    UpdateDockerServiceError:
-      oneOf:
-      - $ref: '#/components/schemas/UpdateDockerServiceNonFieldErrorsErrorComponent'
-      - $ref: '#/components/schemas/UpdateDockerServiceSlugErrorComponent'
-      - $ref: '#/components/schemas/UpdateDockerServiceImageErrorComponent'
-      - $ref: '#/components/schemas/UpdateDockerServiceCommandErrorComponent'
-      - $ref: '#/components/schemas/UpdateDockerServiceCredentialsNonFieldErrorsErrorComponent'
-      - $ref: '#/components/schemas/UpdateDockerServiceCredentialsUsernameErrorComponent'
-      - $ref: '#/components/schemas/UpdateDockerServiceCredentialsPasswordErrorComponent'
-      - $ref: '#/components/schemas/UpdateDockerServiceCredentialsRegistryUrlErrorComponent'
-      - $ref: '#/components/schemas/UpdateDockerServiceUrlsNonFieldErrorsErrorComponent'
-      - $ref: '#/components/schemas/UpdateDockerServiceUrlsINDEXNonFieldErrorsErrorComponent'
-      - $ref: '#/components/schemas/UpdateDockerServiceUrlsINDEXDomainErrorComponent'
-      - $ref: '#/components/schemas/UpdateDockerServiceUrlsINDEXBasePathErrorComponent'
-      - $ref: '#/components/schemas/UpdateDockerServiceUrlsINDEXStripPrefixErrorComponent'
-      - $ref: '#/components/schemas/UpdateDockerServicePortsNonFieldErrorsErrorComponent'
-      - $ref: '#/components/schemas/UpdateDockerServicePortsINDEXNonFieldErrorsErrorComponent'
-      - $ref: '#/components/schemas/UpdateDockerServicePortsINDEXPublicErrorComponent'
-      - $ref: '#/components/schemas/UpdateDockerServicePortsINDEXForwardedErrorComponent'
-      - $ref: '#/components/schemas/UpdateDockerServiceEnvErrorComponent'
-      - $ref: '#/components/schemas/UpdateDockerServiceEnvKEYErrorComponent'
-      - $ref: '#/components/schemas/UpdateDockerServiceVolumesNonFieldErrorsErrorComponent'
-      - $ref: '#/components/schemas/UpdateDockerServiceVolumesINDEXNonFieldErrorsErrorComponent'
-      - $ref: '#/components/schemas/UpdateDockerServiceVolumesINDEXNameErrorComponent'
-      - $ref: '#/components/schemas/UpdateDockerServiceVolumesINDEXMountPathErrorComponent'
-      - $ref: '#/components/schemas/UpdateDockerServiceVolumesINDEXHostPathErrorComponent'
-      - $ref: '#/components/schemas/UpdateDockerServiceVolumesINDEXModeErrorComponent'
-      - $ref: '#/components/schemas/UpdateDockerServiceHealthcheckNonFieldErrorsErrorComponent'
-      - $ref: '#/components/schemas/UpdateDockerServiceHealthcheckTypeErrorComponent'
-      - $ref: '#/components/schemas/UpdateDockerServiceHealthcheckValueErrorComponent'
-      - $ref: '#/components/schemas/UpdateDockerServiceHealthcheckTimeoutSecondsErrorComponent'
-      - $ref: '#/components/schemas/UpdateDockerServiceHealthcheckIntervalSecondsErrorComponent'
-      discriminator:
-        propertyName: attr
-        mapping:
-          non_field_errors: '#/components/schemas/UpdateDockerServiceNonFieldErrorsErrorComponent'
-          slug: '#/components/schemas/UpdateDockerServiceSlugErrorComponent'
-          image: '#/components/schemas/UpdateDockerServiceImageErrorComponent'
-          command: '#/components/schemas/UpdateDockerServiceCommandErrorComponent'
-          credentials.non_field_errors: '#/components/schemas/UpdateDockerServiceCredentialsNonFieldErrorsErrorComponent'
-          credentials.username: '#/components/schemas/UpdateDockerServiceCredentialsUsernameErrorComponent'
-          credentials.password: '#/components/schemas/UpdateDockerServiceCredentialsPasswordErrorComponent'
-          credentials.registry_url: '#/components/schemas/UpdateDockerServiceCredentialsRegistryUrlErrorComponent'
-          urls.non_field_errors: '#/components/schemas/UpdateDockerServiceUrlsNonFieldErrorsErrorComponent'
-          urls.INDEX.non_field_errors: '#/components/schemas/UpdateDockerServiceUrlsINDEXNonFieldErrorsErrorComponent'
-          urls.INDEX.domain: '#/components/schemas/UpdateDockerServiceUrlsINDEXDomainErrorComponent'
-          urls.INDEX.base_path: '#/components/schemas/UpdateDockerServiceUrlsINDEXBasePathErrorComponent'
-          urls.INDEX.strip_prefix: '#/components/schemas/UpdateDockerServiceUrlsINDEXStripPrefixErrorComponent'
-          ports.non_field_errors: '#/components/schemas/UpdateDockerServicePortsNonFieldErrorsErrorComponent'
-          ports.INDEX.non_field_errors: '#/components/schemas/UpdateDockerServicePortsINDEXNonFieldErrorsErrorComponent'
-          ports.INDEX.public: '#/components/schemas/UpdateDockerServicePortsINDEXPublicErrorComponent'
-          ports.INDEX.forwarded: '#/components/schemas/UpdateDockerServicePortsINDEXForwardedErrorComponent'
-          env: '#/components/schemas/UpdateDockerServiceEnvErrorComponent'
-          env.KEY: '#/components/schemas/UpdateDockerServiceEnvKEYErrorComponent'
-          volumes.non_field_errors: '#/components/schemas/UpdateDockerServiceVolumesNonFieldErrorsErrorComponent'
-          volumes.INDEX.non_field_errors: '#/components/schemas/UpdateDockerServiceVolumesINDEXNonFieldErrorsErrorComponent'
-          volumes.INDEX.name: '#/components/schemas/UpdateDockerServiceVolumesINDEXNameErrorComponent'
-          volumes.INDEX.mount_path: '#/components/schemas/UpdateDockerServiceVolumesINDEXMountPathErrorComponent'
-          volumes.INDEX.host_path: '#/components/schemas/UpdateDockerServiceVolumesINDEXHostPathErrorComponent'
-          volumes.INDEX.mode: '#/components/schemas/UpdateDockerServiceVolumesINDEXModeErrorComponent'
-          healthcheck.non_field_errors: '#/components/schemas/UpdateDockerServiceHealthcheckNonFieldErrorsErrorComponent'
-          healthcheck.type: '#/components/schemas/UpdateDockerServiceHealthcheckTypeErrorComponent'
-          healthcheck.value: '#/components/schemas/UpdateDockerServiceHealthcheckValueErrorComponent'
-          healthcheck.timeout_seconds: '#/components/schemas/UpdateDockerServiceHealthcheckTimeoutSecondsErrorComponent'
-          healthcheck.interval_seconds: '#/components/schemas/UpdateDockerServiceHealthcheckIntervalSecondsErrorComponent'
-    UpdateDockerServiceErrorResponse400:
-      oneOf:
-      - $ref: '#/components/schemas/UpdateDockerServiceValidationError'
-      - $ref: '#/components/schemas/ParseErrorResponse'
-      discriminator:
-        propertyName: type
-        mapping:
-          validation_error: '#/components/schemas/UpdateDockerServiceValidationError'
-          client_error: '#/components/schemas/ParseErrorResponse'
-    UpdateDockerServiceHealthcheckIntervalSecondsErrorComponent:
-      type: object
-      properties:
-        attr:
-          enum:
-          - healthcheck.interval_seconds
-          type: string
-          description: '* `healthcheck.interval_seconds` - healthcheck.interval_seconds'
-        code:
-          enum:
-          - blank
-          - invalid
-          - 'null'
-          - null_characters_not_allowed
-          - surrogate_characters_not_allowed
-          type: string
-          description: |-
-            * `blank` - blank
-            * `invalid` - invalid
-            * `null` - null
-            * `null_characters_not_allowed` - null_characters_not_allowed
-            * `surrogate_characters_not_allowed` - surrogate_characters_not_allowed
-        detail:
-          type: string
-      required:
-      - attr
-      - code
-      - detail
-    UpdateDockerServiceHealthcheckNonFieldErrorsErrorComponent:
-      type: object
-      properties:
-        attr:
-          enum:
-          - healthcheck.non_field_errors
-          type: string
-          description: '* `healthcheck.non_field_errors` - healthcheck.non_field_errors'
-        code:
-          enum:
-          - invalid
-          - 'null'
-          type: string
-          description: |-
-            * `invalid` - invalid
-            * `null` - null
-        detail:
-          type: string
-      required:
-      - attr
-      - code
-      - detail
-    UpdateDockerServiceHealthcheckTimeoutSecondsErrorComponent:
-      type: object
-      properties:
-        attr:
-          enum:
-          - healthcheck.timeout_seconds
-          type: string
-          description: '* `healthcheck.timeout_seconds` - healthcheck.timeout_seconds'
-        code:
-          enum:
-          - invalid
-          - max_string_length
-          - min_value
-          - 'null'
-          type: string
-          description: |-
-            * `invalid` - invalid
-            * `max_string_length` - max_string_length
-            * `min_value` - min_value
-            * `null` - null
-        detail:
-          type: string
-      required:
-      - attr
-      - code
-      - detail
-    UpdateDockerServiceHealthcheckTypeErrorComponent:
-      type: object
-      properties:
-        attr:
-          enum:
-          - healthcheck.type
-          type: string
-          description: '* `healthcheck.type` - healthcheck.type'
-        code:
-          enum:
-          - invalid_choice
-          - 'null'
-          - required
-          type: string
-          description: |-
-            * `invalid_choice` - invalid_choice
-            * `null` - null
-            * `required` - required
-        detail:
-          type: string
-      required:
-      - attr
-      - code
-      - detail
-    UpdateDockerServiceHealthcheckValueErrorComponent:
-      type: object
-      properties:
-        attr:
-          enum:
-          - healthcheck.value
-          type: string
-          description: '* `healthcheck.value` - healthcheck.value'
-        code:
-          enum:
-          - blank
-          - invalid
-          - max_length
-          - 'null'
-          - null_characters_not_allowed
-          - required
-          - surrogate_characters_not_allowed
-          type: string
-          description: |-
-            * `blank` - blank
-            * `invalid` - invalid
-            * `max_length` - max_length
-            * `null` - null
-            * `null_characters_not_allowed` - null_characters_not_allowed
-            * `required` - required
-            * `surrogate_characters_not_allowed` - surrogate_characters_not_allowed
-        detail:
-          type: string
-      required:
-      - attr
-      - code
-      - detail
-    UpdateDockerServiceImageErrorComponent:
-      type: object
-      properties:
-        attr:
-          enum:
-          - image
-          type: string
-          description: '* `image` - image'
-        code:
-          enum:
-          - blank
-          - invalid
-          - 'null'
-          - null_characters_not_allowed
-          - required
-          - surrogate_characters_not_allowed
-          type: string
-          description: |-
-            * `blank` - blank
-            * `invalid` - invalid
-            * `null` - null
-            * `null_characters_not_allowed` - null_characters_not_allowed
-            * `required` - required
-            * `surrogate_characters_not_allowed` - surrogate_characters_not_allowed
-        detail:
-          type: string
-      required:
-      - attr
-      - code
-      - detail
-    UpdateDockerServiceNonFieldErrorsErrorComponent:
-      type: object
-      properties:
-        attr:
-          enum:
-          - non_field_errors
-          type: string
-          description: '* `non_field_errors` - non_field_errors'
-        code:
-          enum:
-          - invalid
-          type: string
-          description: '* `invalid` - invalid'
-        detail:
-          type: string
-      required:
-      - attr
-      - code
-      - detail
-    UpdateDockerServicePortsINDEXForwardedErrorComponent:
-      type: object
-      properties:
-        attr:
-          enum:
-          - ports.INDEX.forwarded
-          type: string
-          description: '* `ports.INDEX.forwarded` - ports.INDEX.forwarded'
-        code:
-          enum:
-          - invalid
-          - max_string_length
-          - 'null'
-          - required
-          type: string
-          description: |-
-            * `invalid` - invalid
-            * `max_string_length` - max_string_length
-            * `null` - null
-            * `required` - required
-        detail:
-          type: string
-      required:
-      - attr
-      - code
-      - detail
-    UpdateDockerServicePortsINDEXNonFieldErrorsErrorComponent:
-      type: object
-      properties:
-        attr:
-          enum:
-          - ports.INDEX.non_field_errors
-          type: string
-          description: '* `ports.INDEX.non_field_errors` - ports.INDEX.non_field_errors'
-        code:
-          enum:
-          - invalid
-          - 'null'
-          type: string
-          description: |-
-            * `invalid` - invalid
-            * `null` - null
-        detail:
-          type: string
-      required:
-      - attr
-      - code
-      - detail
-    UpdateDockerServicePortsINDEXPublicErrorComponent:
-      type: object
-      properties:
-        attr:
-          enum:
-          - ports.INDEX.public
-          type: string
-          description: '* `ports.INDEX.public` - ports.INDEX.public'
-        code:
-          enum:
-          - invalid
-          - max_string_length
-          - 'null'
-          type: string
-          description: |-
-            * `invalid` - invalid
-            * `max_string_length` - max_string_length
-            * `null` - null
-        detail:
-          type: string
-      required:
-      - attr
-      - code
-      - detail
-    UpdateDockerServicePortsNonFieldErrorsErrorComponent:
-      type: object
-      properties:
-        attr:
-          enum:
-          - ports.non_field_errors
-          type: string
-          description: '* `ports.non_field_errors` - ports.non_field_errors'
-        code:
-          enum:
-          - not_a_list
-          - 'null'
-          type: string
-          description: |-
-            * `not_a_list` - not_a_list
-            * `null` - null
-        detail:
-          type: string
-      required:
-      - attr
-      - code
-      - detail
-    UpdateDockerServiceSlugErrorComponent:
-      type: object
-      properties:
-        attr:
-          enum:
-          - slug
-          type: string
-          description: '* `slug` - slug'
-        code:
-          enum:
-          - blank
-          - invalid
-          - max_length
-          - 'null'
-          - null_characters_not_allowed
-          - surrogate_characters_not_allowed
-          type: string
-          description: |-
-            * `blank` - blank
-            * `invalid` - invalid
-            * `max_length` - max_length
-            * `null` - null
-            * `null_characters_not_allowed` - null_characters_not_allowed
-            * `surrogate_characters_not_allowed` - surrogate_characters_not_allowed
-        detail:
-          type: string
-      required:
-      - attr
-      - code
-      - detail
-    UpdateDockerServiceUrlsINDEXBasePathErrorComponent:
-      type: object
-      properties:
-        attr:
-          enum:
-          - urls.INDEX.base_path
-          type: string
-          description: '* `urls.INDEX.base_path` - urls.INDEX.base_path'
-        code:
-          enum:
-          - blank
-          - invalid
-          - 'null'
-          - null_characters_not_allowed
-          - surrogate_characters_not_allowed
-          type: string
-          description: |-
-            * `blank` - blank
-            * `invalid` - invalid
-            * `null` - null
-            * `null_characters_not_allowed` - null_characters_not_allowed
-            * `surrogate_characters_not_allowed` - surrogate_characters_not_allowed
-        detail:
-          type: string
-      required:
-      - attr
-      - code
-      - detail
-    UpdateDockerServiceUrlsINDEXDomainErrorComponent:
-      type: object
-      properties:
-        attr:
-          enum:
-          - urls.INDEX.domain
-          type: string
-          description: '* `urls.INDEX.domain` - urls.INDEX.domain'
-        code:
-          enum:
-          - blank
-          - invalid
-          - 'null'
-          - null_characters_not_allowed
-          - required
-          - surrogate_characters_not_allowed
-          type: string
-          description: |-
-            * `blank` - blank
-            * `invalid` - invalid
-            * `null` - null
-            * `null_characters_not_allowed` - null_characters_not_allowed
-            * `required` - required
-            * `surrogate_characters_not_allowed` - surrogate_characters_not_allowed
-        detail:
-          type: string
-      required:
-      - attr
-      - code
-      - detail
-    UpdateDockerServiceUrlsINDEXNonFieldErrorsErrorComponent:
-      type: object
-      properties:
-        attr:
-          enum:
-          - urls.INDEX.non_field_errors
-          type: string
-          description: '* `urls.INDEX.non_field_errors` - urls.INDEX.non_field_errors'
-        code:
-          enum:
-          - invalid
-          - 'null'
-          type: string
-          description: |-
-            * `invalid` - invalid
-            * `null` - null
-        detail:
-          type: string
-      required:
-      - attr
-      - code
-      - detail
-    UpdateDockerServiceUrlsINDEXStripPrefixErrorComponent:
-      type: object
-      properties:
-        attr:
-          enum:
-          - urls.INDEX.strip_prefix
-          type: string
-          description: '* `urls.INDEX.strip_prefix` - urls.INDEX.strip_prefix'
-        code:
-          enum:
-          - invalid
-          - 'null'
-          type: string
-          description: |-
-            * `invalid` - invalid
-            * `null` - null
-        detail:
-          type: string
-      required:
-      - attr
-      - code
-      - detail
-    UpdateDockerServiceUrlsNonFieldErrorsErrorComponent:
-      type: object
-      properties:
-        attr:
-          enum:
-          - urls.non_field_errors
-          type: string
-          description: '* `urls.non_field_errors` - urls.non_field_errors'
-        code:
-          enum:
-          - not_a_list
-          - 'null'
-          type: string
-          description: |-
-            * `not_a_list` - not_a_list
-            * `null` - null
-        detail:
-          type: string
-      required:
-      - attr
-      - code
-      - detail
-    UpdateDockerServiceValidationError:
-      type: object
-      properties:
-        type:
-          $ref: '#/components/schemas/ValidationErrorEnum'
-        errors:
-          type: array
-          items:
-            $ref: '#/components/schemas/UpdateDockerServiceError'
-      required:
-      - errors
-      - type
-    UpdateDockerServiceVolumesINDEXHostPathErrorComponent:
-      type: object
-      properties:
-        attr:
-          enum:
-          - volumes.INDEX.host_path
-          type: string
-          description: '* `volumes.INDEX.host_path` - volumes.INDEX.host_path'
-        code:
-          enum:
-          - blank
-          - invalid
-          - max_length
-          - 'null'
-          - null_characters_not_allowed
-          - surrogate_characters_not_allowed
-          type: string
-          description: |-
-            * `blank` - blank
-            * `invalid` - invalid
-            * `max_length` - max_length
-            * `null` - null
-            * `null_characters_not_allowed` - null_characters_not_allowed
-            * `surrogate_characters_not_allowed` - surrogate_characters_not_allowed
-        detail:
-          type: string
-      required:
-      - attr
-      - code
-      - detail
-    UpdateDockerServiceVolumesINDEXModeErrorComponent:
-      type: object
-      properties:
-        attr:
-          enum:
-          - volumes.INDEX.mode
-          type: string
-          description: '* `volumes.INDEX.mode` - volumes.INDEX.mode'
-        code:
-          enum:
-          - invalid_choice
-          - 'null'
-          type: string
-          description: |-
-            * `invalid_choice` - invalid_choice
-            * `null` - null
-        detail:
-          type: string
-      required:
-      - attr
-      - code
-      - detail
-    UpdateDockerServiceVolumesINDEXMountPathErrorComponent:
-      type: object
-      properties:
-        attr:
-          enum:
-          - volumes.INDEX.mount_path
-          type: string
-          description: '* `volumes.INDEX.mount_path` - volumes.INDEX.mount_path'
-        code:
-          enum:
-          - blank
-          - invalid
-          - max_length
-          - 'null'
-          - null_characters_not_allowed
-          - required
-          - surrogate_characters_not_allowed
-          type: string
-          description: |-
-            * `blank` - blank
-            * `invalid` - invalid
-            * `max_length` - max_length
-            * `null` - null
-            * `null_characters_not_allowed` - null_characters_not_allowed
-            * `required` - required
-            * `surrogate_characters_not_allowed` - surrogate_characters_not_allowed
-        detail:
-          type: string
-      required:
-      - attr
-      - code
-      - detail
-    UpdateDockerServiceVolumesINDEXNameErrorComponent:
-      type: object
-      properties:
-        attr:
-          enum:
-          - volumes.INDEX.name
-          type: string
-          description: '* `volumes.INDEX.name` - volumes.INDEX.name'
-        code:
-          enum:
-          - blank
-          - invalid
-          - max_length
-          - 'null'
-          - null_characters_not_allowed
-          - surrogate_characters_not_allowed
-          type: string
-          description: |-
-            * `blank` - blank
-            * `invalid` - invalid
-            * `max_length` - max_length
-            * `null` - null
-            * `null_characters_not_allowed` - null_characters_not_allowed
-            * `surrogate_characters_not_allowed` - surrogate_characters_not_allowed
-        detail:
-          type: string
-      required:
-      - attr
-      - code
-      - detail
-    UpdateDockerServiceVolumesINDEXNonFieldErrorsErrorComponent:
-      type: object
-      properties:
-        attr:
-          enum:
-          - volumes.INDEX.non_field_errors
-          type: string
-          description: '* `volumes.INDEX.non_field_errors` - volumes.INDEX.non_field_errors'
-        code:
-          enum:
-          - invalid
-          - 'null'
-          type: string
-          description: |-
-            * `invalid` - invalid
-            * `null` - null
-        detail:
-          type: string
-      required:
-      - attr
-      - code
-      - detail
-    UpdateDockerServiceVolumesNonFieldErrorsErrorComponent:
-      type: object
-      properties:
-        attr:
-          enum:
-          - volumes.non_field_errors
-          type: string
-          description: '* `volumes.non_field_errors` - volumes.non_field_errors'
-        code:
-          enum:
-          - not_a_list
-          - 'null'
-          type: string
-          description: |-
-            * `not_a_list` - not_a_list
-            * `null` - null
-        detail:
-          type: string
-      required:
-      - attr
-      - code
-      - detail
-    UpdateProjectNameError:
-      oneOf:
-      - $ref: '#/components/schemas/UpdateProjectNameNonFieldErrorsErrorComponent'
-      - $ref: '#/components/schemas/UpdateProjectNameSlugErrorComponent'
-      discriminator:
-        propertyName: attr
-        mapping:
-          non_field_errors: '#/components/schemas/UpdateProjectNameNonFieldErrorsErrorComponent'
-          slug: '#/components/schemas/UpdateProjectNameSlugErrorComponent'
-    UpdateProjectNameErrorResponse400:
-      oneOf:
-      - $ref: '#/components/schemas/UpdateProjectNameValidationError'
-      - $ref: '#/components/schemas/ParseErrorResponse'
-      discriminator:
-        propertyName: type
-        mapping:
-          validation_error: '#/components/schemas/UpdateProjectNameValidationError'
-          client_error: '#/components/schemas/ParseErrorResponse'
-    UpdateProjectNameNonFieldErrorsErrorComponent:
       type: object
       properties:
         attr:
