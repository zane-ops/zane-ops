--- conflicted
+++ resolved
@@ -119,10 +119,7 @@
 
 class ArchivedDockerService(ArchivedBaseService):
     image_repository = models.CharField(max_length=510, null=False, blank=False)
-<<<<<<< HEAD
-=======
     image_tag = models.CharField(max_length=255, default="latest")
->>>>>>> affd3f88
     project = models.ForeignKey(
         to=ArchivedProject, on_delete=models.CASCADE, related_name="docker_services"
     )
@@ -146,14 +143,11 @@
 
         archived_service = cls.objects.create(
             image_repository=service.image_repository,
-<<<<<<< HEAD
-=======
             image_tag=(
                 latest_deployment.image_tag
                 if latest_deployment is not None
                 else "latest"
             ),
->>>>>>> affd3f88
             slug=service.slug,
             project=parent,
             command=service.command,
