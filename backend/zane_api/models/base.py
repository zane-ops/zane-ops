--- conflicted
+++ resolved
@@ -195,7 +195,6 @@
 
 
 class DockerDeployment(BaseDeployment):
-<<<<<<< HEAD
     class DeploymentStatus(models.TextChoices):
         QUEUED = "QUEUED", _("Queued")
         PREPARING = "PREPARING", _("Preparing")
@@ -212,12 +211,9 @@
     )
     deployment_status_reason = models.CharField(max_length=255, null=True)
     is_current_production = models.BooleanField(default=True)
-    service = models.ForeignKey(to=DockerRegistryService, on_delete=models.CASCADE)
-=======
     service = models.ForeignKey(
         to=DockerRegistryService, on_delete=models.CASCADE, related_name="deployments"
     )
->>>>>>> affd3f88
     hash = ShortUUIDField(length=11, max_length=255, unique=True, prefix="dpl_dkr_")
     image_tag = models.CharField(max_length=255, default="latest")
 
