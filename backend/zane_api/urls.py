--- conflicted
+++ resolved
@@ -154,17 +154,4 @@
         views.DockerServiceDeploymentHttpLogsAPIView.as_view(),
         name="services.docker.deployment_http_logs",
     ),
-<<<<<<< HEAD
-    re_path(
-        r"^_proxy/logs/?$",
-        views.ProxyLogsAPIView.as_view(),
-        name="proxy.logs",
-    ),
-    re_path(
-        r"^search-resources/?$",
-        views.ResouceSearchAPIView.as_view(),
-        name="resources.search",
-    ),
-=======
->>>>>>> 077a06a1
 ]