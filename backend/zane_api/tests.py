from datetime import datetime
<<<<<<< HEAD
from typing import Any
=======
>>>>>>> 0ae47b98
from unittest.mock import patch

from django.contrib.auth.models import User
from django.core.cache import cache
from django.test import TestCase, override_settings
from django.urls import reverse
from docker import DockerClient
from rest_framework import status
from rest_framework.test import APIClient

from .models import Project


@override_settings(
    CACHES={
        "default": {
            "BACKEND": "django.core.cache.backends.locmem.LocMemCache",
        }
    },
)
class APITestCase(TestCase):
    client = APIClient(enforce_csrf_checks=True)

    def tearDown(self):
        cache.clear()


class AuthAPITestCase(APITestCase):
    def setUp(self):
        User.objects.create_user(username="Fredkiss3", password="password")

    def loginUser(self):
        self.client.login(username="Fredkiss3", password="password")
        return User.objects.get(username="Fredkiss3")


class AuthLoginViewTests(AuthAPITestCase):
    def test_sucessful_login(self):
        response = self.client.post(
            reverse("zane_api:auth.login"),
            data={"username": "Fredkiss3", "password": "password"},
        )
        self.assertEqual(status.HTTP_201_CREATED, response.status_code)
        self.assertIsNotNone(
            response.cookies.get("sessionid"),
        )

    def test_unsucessful_login(self):
        response = self.client.post(
            reverse("zane_api:auth.login"),
            data={"username": "user", "password": "bad_password"},
        )
        self.assertEqual(status.HTTP_401_UNAUTHORIZED, response.status_code)
        self.assertIsNotNone(response.json().get("errors", None))

    def test_bad_request(self):
        response = self.client.post(
            reverse("zane_api:auth.login"),
            data={},
        )
        self.assertEqual(status.HTTP_422_UNPROCESSABLE_ENTITY, response.status_code)
        errors = response.json().get("errors", None)

        self.assertIsNotNone(errors)
        self.assertIn("username", errors)
        self.assertIn("password", errors)

    def test_login_ratelimit(self):
        for _ in range(6):
            response = self.client.post(
                reverse("zane_api:auth.login"),
                data={},
            )
        self.assertEqual(status.HTTP_429_TOO_MANY_REQUESTS, response.status_code)
        self.assertIsNotNone(response.json().get("errors", None))


class AuthMeViewTests(AuthAPITestCase):
    def test_authed(self):
        self.loginUser()
        response = self.client.get(reverse("zane_api:auth.me"))
        self.assertEqual(status.HTTP_200_OK, response.status_code)
        self.assertIsNotNone(response.json().get("user", None))
        user = response.json().get("user")
        self.assertEqual("Fredkiss3", user['username'])

    def test_unauthed(self):
        response = self.client.get(reverse("zane_api:auth.me"))
        self.assertEqual(status.HTTP_403_FORBIDDEN, response.status_code)


class AuthLogoutViewTests(AuthAPITestCase):
    def test_sucessful_logout(self):
        self.loginUser()
        response = self.client.delete(reverse("zane_api:auth.logout"))
        self.assertEqual(status.HTTP_204_NO_CONTENT, response.status_code)
        self.assertIsNotNone(
            response.cookies.get("sessionid"),
        )

    def test_unsucessful_logout(self):
        response = self.client.delete(reverse("zane_api:auth.logout"))
        self.assertEqual(status.HTTP_403_FORBIDDEN, response.status_code)


class CSRFViewTests(APITestCase):
    def test_sucessful(self):
        response = self.client.get(reverse("zane_api:csrf"))
        self.assertEqual(status.HTTP_200_OK, response.status_code)
        self.assertIsNotNone(
            response.cookies.get("csrftoken"),
        )


class ProjectListViewTests(AuthAPITestCase):
    def test_list_projects(self):
        owner = self.loginUser()
        Project.objects.bulk_create(
            [
                Project(owner=owner, name="Github Clone", slug="gh-clone"),
                Project(owner=owner, name="Thullo", slug="thullo"),
            ]
        )

        response = self.client.get(reverse("zane_api:projects.list"))
        self.assertEqual(status.HTTP_200_OK, response.status_code)
        project_list = response.json().get("projects", None)
        self.assertIsNotNone(project_list)

        assert type(project_list) is list
        assert len(project_list) == 2

    def test_default_no_include_archived(self):
        owner = self.loginUser()

        Project.objects.bulk_create(
            [
                Project(owner=owner, name="Thullo", slug="thullo", archived=True),
                Project(owner=owner, name="Github Clone", slug="gh-clone"),
            ]
        )
        response = self.client.get(reverse("zane_api:projects.list"))
        self.assertEqual(status.HTTP_200_OK, response.status_code)
        project_list = response.json().get("projects", None)
        self.assertEqual(1, len(project_list))

        found_archived_projects = list(
            filter(lambda p: p["archived"] == True, project_list)
        )
        self.assertEqual(0, len(found_archived_projects))

    def test_include_archived(self):
        owner = self.loginUser()

        Project.objects.bulk_create(
            [
                Project(owner=owner, name="Thullo", slug="thullo", archived=True),
                Project(owner=owner, name="Github Clone", slug="gh-clone"),
            ]
        )
        response = self.client.get(
            reverse("zane_api:projects.list"),
            QUERY_STRING="include_archived=true",
        )
        self.assertEqual(status.HTTP_200_OK, response.status_code)
        project_list = response.json().get("projects", None)
        self.assertEqual(1, len(project_list))

        found_archived_projects = list(
            filter(lambda p: p["archived"] == True, project_list)
        )
        self.assertNotEqual(0, len(found_archived_projects))

    def test_query_filter_projects_is_using_name_and_slug(self):
        owner = self.loginUser()

        Project.objects.bulk_create(
            [
                Project(owner=owner, name="Thullo", slug="thullo"),
                Project(owner=owner, name="Kiss Hub", slug="gh-clone"),
                Project(owner=owner, name="Camly", slug="kisscam"),
            ]
        )
        response = self.client.get(
            reverse("zane_api:projects.list"),
            QUERY_STRING="query=kiss",
        )
        self.assertEqual(status.HTTP_200_OK, response.status_code)
        project_list = response.json().get("projects", None)

        self.assertEqual(2, len(project_list))

    def test_sorting_projects_by_name(self):
        owner = self.loginUser()

        Project.objects.bulk_create(
            [
                Project(owner=owner, name="Thullo", slug="thullo", archived=True),
                Project(owner=owner, name="Github Clone", slug="gh-clone"),
            ]
        )
        response = self.client.get(
            reverse("zane_api:projects.list"),
            QUERY_STRING="sort=name_asc",
        )
        self.assertEqual(status.HTTP_200_OK, response.status_code)
        project_list = response.json().get("projects", None)
        self.assertEqual("gh-clone", project_list[0]["slug"])

    def test_sorting_projects_by_updated_at(self):
        owner = self.loginUser()

        Project.objects.bulk_create(
            [
                Project(
                    owner=owner,
                    name="Thullo",
                    slug="thullo",
                    archived=True,
                    updated_at=datetime(year=2022, month=2, day=5),
                ),
                Project(
                    owner=owner,
                    name="Github Clone",
                    slug="gh-clone",
                    updated_at=datetime(year=2024, month=1, day=2),
                ),
            ]
        )
        response = self.client.get(
            reverse("zane_api:projects.list"),
            QUERY_STRING="sort=updated_at_desc",
        )
        self.assertEqual(status.HTTP_200_OK, response.status_code)
        project_list = response.json().get("projects", None)
        self.assertEqual("gh-clone", project_list[0]["slug"])

    def test_unauthed(self):
        response = self.client.get(reverse("zane_api:projects.list"))
        self.assertEqual(status.HTTP_403_FORBIDDEN, response.status_code)


class ProjectCreateViewTests(AuthAPITestCase):
    def test_sucessfully_create_project(self):
        self.loginUser()
        response = self.client.post(
            reverse("zane_api:projects.list"),
            data={
                "name": "Zane Ops",
            },
        )
        self.assertEqual(status.HTTP_201_CREATED, response.status_code)
        self.assertEqual(1, Project.objects.count())
        self.assertEqual("zane-ops", Project.objects.first().slug)

    def test_bad_request(self):
        self.loginUser()
        response = self.client.post(reverse("zane_api:projects.list"), data={})
        self.assertEqual(status.HTTP_422_UNPROCESSABLE_ENTITY, response.status_code)
        self.assertEqual(0, Project.objects.count())

    def test_unique_name(self):
        owner = self.loginUser()
        Project.objects.create(name="Zane Ops", slug="zane-ops", owner=owner)
        response = self.client.post(
            reverse("zane_api:projects.list"), data={"name": "Zane Ops"}
        )
        self.assertEqual(status.HTTP_409_CONFLICT, response.status_code)
        self.assertEqual(1, Project.objects.count())
        self.assertIsNotNone(response.json().get("errors", None))


class ProjectUpdateViewTests(AuthAPITestCase):
    def test_sucessfully_update_project_name(self):
        owner = self.loginUser()
        Project.objects.bulk_create(
            [
                Project(name="GH Clone", slug="gh-clone", owner=owner),
                Project(name="Zane Ops", slug="zane-ops", owner=owner),
            ]
        )
        response = self.client.patch(
            reverse("zane_api:projects.details", kwargs={"slug": "gh-clone"}),
            format="json",
            data={
                "name": "KissHub",
            },
            content_type="application/json",
        )
        self.assertEqual(status.HTTP_200_OK, response.status_code)
        updated_project = Project.objects.get(slug="gh-clone")
        self.assertIsNotNone(updated_project)
        self.assertEqual("KissHub", updated_project.name)

    def test_bad_request(self):
        owner = self.loginUser()
        Project.objects.bulk_create(
            [
                Project(name="GH Clone", slug="gh-clone", owner=owner),
                Project(name="Zane Ops", slug="zane-ops", owner=owner),
            ]
        )
        response = self.client.patch(
            reverse("zane_api:projects.details", kwargs={"slug": "zane-ops"}),
            data={},
            content_type="application/json",
        )
        self.assertEqual(status.HTTP_422_UNPROCESSABLE_ENTITY, response.status_code)

    def test_non_existent(self):
        self.loginUser()
        response = self.client.patch(
            reverse("zane_api:projects.details", kwargs={"slug": "zane-ops"}),
            data={
                "name": 'ZenOps'
            },
            content_type="application/json",
        )
        self.assertEqual(status.HTTP_404_NOT_FOUND, response.status_code)


class ProjectGetViewTests(AuthAPITestCase):
    def test_sucessfully_get_project(self):
        owner = self.loginUser()
        Project.objects.create(name="GH Clone", slug="gh-clone", owner=owner),
        response = self.client.get(reverse("zane_api:projects.details", kwargs={"slug": "gh-clone"}))
        self.assertEqual(status.HTTP_200_OK, response.status_code)
        self.assertIsNotNone(response.json().get('project', None))

    def test_non_existent(self):
        self.loginUser()
        response = self.client.get(reverse("zane_api:projects.details", kwargs={"slug": "zane-ops"}))
        self.assertEqual(status.HTTP_404_NOT_FOUND, response.status_code)


class ProjectArchiveViewTests(AuthAPITestCase):
    def test_sucessfully_archive_project(self):
        owner = self.loginUser()
        Project.objects.create(name="GH Clone", slug="gh-clone", owner=owner),
        response = self.client.delete(reverse("zane_api:projects.details", kwargs={"slug": "gh-clone"}))
        self.assertEqual(status.HTTP_204_NO_CONTENT, response.status_code)

        updated_project = Project.objects.get(slug="gh-clone")
        self.assertIsNotNone(updated_project)
        self.assertEqual(True, updated_project.archived)

    def test_non_existent(self):
        self.loginUser()
        response = self.client.delete(reverse("zane_api:projects.details", kwargs={"slug": "zane-ops"}))
        self.assertEqual(status.HTTP_404_NOT_FOUND, response.status_code)


class DockerViewTests(AuthAPITestCase):
<<<<<<< HEAD
    def setUp(self):
        super().setUp()
        self.loginUser()

    @patch('zane_api.views.docker.DockerService')
    def test_search_docker_images(self, mock_docker_client: Any):
=======
    @patch('zane_api.views.docker.DockerService')
    def test_search_docker_images(self, mock_docker_client: DockerClient):
        self.loginUser()
>>>>>>> 0ae47b98
        # Mock the response of the Docker SDK
        mock_response = [
            {
                'name': 'caddy',
                'is_official': True,
                'is_automated': True,
                "description":
                    'Caddy 2 is a powerful, enterprise-ready, open source web server with automatic HTTPS written in Go'
            },
            {
                'description': 'caddy webserver optimized for usage within the SIWECOS project',
                'is_automated': False,
                'is_official': False,
                'name': 'siwecos/caddy',
                'star_count': 0
            }
        ]
        mock_docker_client.search_registry.return_value = mock_response
        response = self.client.get(reverse('zane_api:docker.image_search'), QUERY_STRING="q=caddy")
        self.assertEqual(status.HTTP_200_OK, response.status_code)

        # Verify that the Docker SDK was called with the correct query
        mock_docker_client.search_registry.assert_called_once_with(term='caddy')

        self.assertIsNotNone(response.json().get('images'))
        images = response.json().get('images')
        self.assertEqual(images[0]['full_image'], 'library/caddy:latest')
        self.assertEqual(images[1]['full_image'], 'siwecos/caddy:latest')

    @patch('zane_api.views.docker.DockerService')
<<<<<<< HEAD
    def test_search_query_empty(self, mock_docker_client: Any):
        response = self.client.get(reverse('zane_api:docker.image_search'))
        self.assertEqual(status.HTTP_422_UNPROCESSABLE_ENTITY, response.status_code)
        mock_docker_client.search_registry.assert_not_called()

    @patch('zane_api.views.docker.DockerService')
    def test_success_validate_credentials(self, mock_docker_client: Any):
        mock_docker_client.login.return_value = True
        response = self.client.post(reverse('zane_api:docker.login'), data={
            'username': 'user',
            'password': 'password',
        })

        self.assertEqual(status.HTTP_200_OK, response.status_code)

        # Verify that the Docker SDK was called with the correct query
        mock_docker_client.login.assert_called_once_with(username='user', password='password')

    @patch('zane_api.views.docker.DockerService')
    def test_bad_credentials(self, mock_docker_client: Any):
        mock_docker_client.login.return_value = False
        response = self.client.post(reverse('zane_api:docker.login'), data={
            'username': 'user',
            'password': 'password',
        })

        self.assertEqual(status.HTTP_401_UNAUTHORIZED, response.status_code)

        # Verify that the Docker SDK was called with the correct query
        mock_docker_client.login.assert_called_once_with(username='user', password='password')

    @patch('zane_api.views.docker.DockerService')
    def test_bad_request_for_credentials(self, mock_docker_client: Any):
        response = self.client.post(reverse('zane_api:docker.login'), data={
            'password': 'password',
        })

        self.assertEqual(status.HTTP_422_UNPROCESSABLE_ENTITY, response.status_code)

        # Verify that the Docker SDK was called with the correct query
        mock_docker_client.login.assert_not_called()
=======
    def test_search_query_empty(self, mock_docker_client):
        self.loginUser()
        response = self.client.get(reverse('zane_api:docker.image_search'))
        self.assertEqual(status.HTTP_422_UNPROCESSABLE_ENTITY, response.status_code)
        mock_docker_client.search_registry.assert_not_called()
>>>>>>> 0ae47b98
<|MERGE_RESOLUTION|>--- conflicted
+++ resolved
@@ -1,8 +1,5 @@
 from datetime import datetime
-<<<<<<< HEAD
 from typing import Any
-=======
->>>>>>> 0ae47b98
 from unittest.mock import patch
 
 from django.contrib.auth.models import User
@@ -87,7 +84,7 @@
         self.assertEqual(status.HTTP_200_OK, response.status_code)
         self.assertIsNotNone(response.json().get("user", None))
         user = response.json().get("user")
-        self.assertEqual("Fredkiss3", user['username'])
+        self.assertEqual("Fredkiss3", user["username"])
 
     def test_unauthed(self):
         response = self.client.get(reverse("zane_api:auth.me"))
@@ -316,9 +313,7 @@
         self.loginUser()
         response = self.client.patch(
             reverse("zane_api:projects.details", kwargs={"slug": "zane-ops"}),
-            data={
-                "name": 'ZenOps'
-            },
+            data={"name": "ZenOps"},
             content_type="application/json",
         )
         self.assertEqual(status.HTTP_404_NOT_FOUND, response.status_code)
@@ -328,13 +323,17 @@
     def test_sucessfully_get_project(self):
         owner = self.loginUser()
         Project.objects.create(name="GH Clone", slug="gh-clone", owner=owner),
-        response = self.client.get(reverse("zane_api:projects.details", kwargs={"slug": "gh-clone"}))
-        self.assertEqual(status.HTTP_200_OK, response.status_code)
-        self.assertIsNotNone(response.json().get('project', None))
+        response = self.client.get(
+            reverse("zane_api:projects.details", kwargs={"slug": "gh-clone"})
+        )
+        self.assertEqual(status.HTTP_200_OK, response.status_code)
+        self.assertIsNotNone(response.json().get("project", None))
 
     def test_non_existent(self):
         self.loginUser()
-        response = self.client.get(reverse("zane_api:projects.details", kwargs={"slug": "zane-ops"}))
+        response = self.client.get(
+            reverse("zane_api:projects.details", kwargs={"slug": "zane-ops"})
+        )
         self.assertEqual(status.HTTP_404_NOT_FOUND, response.status_code)
 
 
@@ -342,7 +341,9 @@
     def test_sucessfully_archive_project(self):
         owner = self.loginUser()
         Project.objects.create(name="GH Clone", slug="gh-clone", owner=owner),
-        response = self.client.delete(reverse("zane_api:projects.details", kwargs={"slug": "gh-clone"}))
+        response = self.client.delete(
+            reverse("zane_api:projects.details", kwargs={"slug": "gh-clone"})
+        )
         self.assertEqual(status.HTTP_204_NO_CONTENT, response.status_code)
 
         updated_project = Project.objects.get(slug="gh-clone")
@@ -351,99 +352,101 @@
 
     def test_non_existent(self):
         self.loginUser()
-        response = self.client.delete(reverse("zane_api:projects.details", kwargs={"slug": "zane-ops"}))
+        response = self.client.delete(
+            reverse("zane_api:projects.details", kwargs={"slug": "zane-ops"})
+        )
         self.assertEqual(status.HTTP_404_NOT_FOUND, response.status_code)
 
 
 class DockerViewTests(AuthAPITestCase):
-<<<<<<< HEAD
     def setUp(self):
         super().setUp()
         self.loginUser()
 
-    @patch('zane_api.views.docker.DockerService')
+    @patch("zane_api.views.docker.DockerService")
     def test_search_docker_images(self, mock_docker_client: Any):
-=======
-    @patch('zane_api.views.docker.DockerService')
-    def test_search_docker_images(self, mock_docker_client: DockerClient):
-        self.loginUser()
->>>>>>> 0ae47b98
         # Mock the response of the Docker SDK
         mock_response = [
             {
-                'name': 'caddy',
-                'is_official': True,
-                'is_automated': True,
-                "description":
-                    'Caddy 2 is a powerful, enterprise-ready, open source web server with automatic HTTPS written in Go'
+                "name": "caddy",
+                "is_official": True,
+                "is_automated": True,
+                "description": "Caddy 2 is a powerful, enterprise-ready, open source web server with automatic HTTPS written in Go",
             },
             {
-                'description': 'caddy webserver optimized for usage within the SIWECOS project',
-                'is_automated': False,
-                'is_official': False,
-                'name': 'siwecos/caddy',
-                'star_count': 0
-            }
+                "description": "caddy webserver optimized for usage within the SIWECOS project",
+                "is_automated": False,
+                "is_official": False,
+                "name": "siwecos/caddy",
+                "star_count": 0,
+            },
         ]
         mock_docker_client.search_registry.return_value = mock_response
-        response = self.client.get(reverse('zane_api:docker.image_search'), QUERY_STRING="q=caddy")
+        response = self.client.get(
+            reverse("zane_api:docker.image_search"), QUERY_STRING="q=caddy"
+        )
         self.assertEqual(status.HTTP_200_OK, response.status_code)
 
         # Verify that the Docker SDK was called with the correct query
-        mock_docker_client.search_registry.assert_called_once_with(term='caddy')
-
-        self.assertIsNotNone(response.json().get('images'))
-        images = response.json().get('images')
-        self.assertEqual(images[0]['full_image'], 'library/caddy:latest')
-        self.assertEqual(images[1]['full_image'], 'siwecos/caddy:latest')
-
-    @patch('zane_api.views.docker.DockerService')
-<<<<<<< HEAD
+        mock_docker_client.search_registry.assert_called_once_with(term="caddy")
+
+        self.assertIsNotNone(response.json().get("images"))
+        images = response.json().get("images")
+        self.assertEqual(images[0]["full_image"], "library/caddy:latest")
+        self.assertEqual(images[1]["full_image"], "siwecos/caddy:latest")
+
+    @patch("zane_api.views.docker.DockerService")
     def test_search_query_empty(self, mock_docker_client: Any):
-        response = self.client.get(reverse('zane_api:docker.image_search'))
+        response = self.client.get(reverse("zane_api:docker.image_search"))
         self.assertEqual(status.HTTP_422_UNPROCESSABLE_ENTITY, response.status_code)
         mock_docker_client.search_registry.assert_not_called()
 
-    @patch('zane_api.views.docker.DockerService')
+    @patch("zane_api.views.docker.DockerService")
     def test_success_validate_credentials(self, mock_docker_client: Any):
         mock_docker_client.login.return_value = True
-        response = self.client.post(reverse('zane_api:docker.login'), data={
-            'username': 'user',
-            'password': 'password',
-        })
+        response = self.client.post(
+            reverse("zane_api:docker.login"),
+            data={
+                "username": "user",
+                "password": "password",
+            },
+        )
 
         self.assertEqual(status.HTTP_200_OK, response.status_code)
 
         # Verify that the Docker SDK was called with the correct query
-        mock_docker_client.login.assert_called_once_with(username='user', password='password')
-
-    @patch('zane_api.views.docker.DockerService')
+        mock_docker_client.login.assert_called_once_with(
+            username="user", password="password"
+        )
+
+    @patch("zane_api.views.docker.DockerService")
     def test_bad_credentials(self, mock_docker_client: Any):
         mock_docker_client.login.return_value = False
-        response = self.client.post(reverse('zane_api:docker.login'), data={
-            'username': 'user',
-            'password': 'password',
-        })
+        response = self.client.post(
+            reverse("zane_api:docker.login"),
+            data={
+                "username": "user",
+                "password": "password",
+            },
+        )
 
         self.assertEqual(status.HTTP_401_UNAUTHORIZED, response.status_code)
 
         # Verify that the Docker SDK was called with the correct query
-        mock_docker_client.login.assert_called_once_with(username='user', password='password')
-
-    @patch('zane_api.views.docker.DockerService')
+        mock_docker_client.login.assert_called_once_with(
+            username="user", password="password"
+        )
+
+    @patch("zane_api.views.docker.DockerService")
     def test_bad_request_for_credentials(self, mock_docker_client: Any):
-        response = self.client.post(reverse('zane_api:docker.login'), data={
-            'password': 'password',
-        })
+        response = self.client.post(
+            reverse("zane_api:docker.login"),
+            data={
+                "password": "password",
+            },
+        )
 
         self.assertEqual(status.HTTP_422_UNPROCESSABLE_ENTITY, response.status_code)
 
         # Verify that the Docker SDK was called with the correct query
-        mock_docker_client.login.assert_not_called()
-=======
-    def test_search_query_empty(self, mock_docker_client):
-        self.loginUser()
-        response = self.client.get(reverse('zane_api:docker.image_search'))
-        self.assertEqual(status.HTTP_422_UNPROCESSABLE_ENTITY, response.status_code)
-        mock_docker_client.search_registry.assert_not_called()
->>>>>>> 0ae47b98
+        mock_docker_client.login.assert_not_called()