import asyncio
from datetime import timedelta
from enum import Enum, auto
from typing import Optional, List

from temporalio import workflow
from temporalio.common import RetryPolicy
from temporalio.exceptions import ApplicationError, ActivityError


from .shared import (
    DeploymentCreateConfigsResult,
    DeploymentHealthcheckResult,
    SimpleDeploymentDetails,
    ArchivedServiceDetails,
    DeployDockerServiceWorkflowResult,
    DeploymentCreateVolumesResult,
    CancelDeploymentSignalInput,
    UpdateDetails,
)
from ..dtos import ConfigDto, VolumeDto


with workflow.unsafe.imports_passed_through():
    from ..models import DockerDeployment
    from .activities import DockerSwarmActivities, SystemCleanupActivities
    from .shared import (
        ProjectDetails,
        ArchivedProjectDetails,
        DockerDeploymentDetails,
        EnvironmentDetails,
    )
    from django.conf import settings
    from .schedules import (
        MonitorDockerDeploymentWorkflow,
        MonitorDockerDeploymentActivities,
        CleanupActivities,
        CleanupAppLogsWorkflow,
        DockerDeploymentStatsActivities,
        GetDockerDeploymentStatsWorkflow,
    )
    from .activities import (
        acquire_deploy_semaphore,
        release_deploy_semaphore,
        lock_deploy_semaphore,
        reset_deploy_semaphore,
    )
    from ..utils import jprint
    from .activities.service_auto_update import (
        update_docker_service,
        update_image_version_in_env_file,
    )


@workflow.defn(name="create-project-resources-workflow")
class CreateProjectResourcesWorkflow:
    @workflow.run
    async def run(self, payload: ProjectDetails) -> str:
        print(f"Running workflow `CreateProjectResourcesWorkflow` with {payload=}")
        retry_policy = RetryPolicy(
            maximum_attempts=5, maximum_interval=timedelta(seconds=30)
        )

        print(f"Running activity `create_project_network({payload=})`")
        network_id = await workflow.execute_activity_method(
            DockerSwarmActivities.create_project_network,
            payload,
            start_to_close_timeout=timedelta(seconds=5),
            retry_policy=retry_policy,
        )

        return network_id


@workflow.defn(name="remove-project-resources-workflow")
class RemoveProjectResourcesWorkflow:
    @workflow.run
    async def run(self, payload: ArchivedProjectDetails):
        print(f"\nRunning workflow `RemoveProjectResourcesWorkflow` with {payload=}")
        retry_policy = RetryPolicy(
            maximum_attempts=5, maximum_interval=timedelta(seconds=30)
        )

        print(f"Running activity `get_archived_project_services({payload=})`")
        services = await workflow.execute_activity_method(
            DockerSwarmActivities.get_archived_project_services,
            payload,
            start_to_close_timeout=timedelta(seconds=5),
            retry_policy=retry_policy,
        )

        print(f"Running activities `unexpose_docker_service_from_http({services=})`")
        await asyncio.gather(
            *[
                workflow.execute_activity_method(
                    DockerSwarmActivities.unexpose_docker_service_from_http,
                    service,
                    start_to_close_timeout=timedelta(seconds=10),
                    retry_policy=retry_policy,
                )
                for service in services
            ]
        )

        print(f"Running activities `cleanup_docker_service_resources({services=})`")
        await asyncio.gather(
            *[
                workflow.execute_activity_method(
                    DockerSwarmActivities.cleanup_docker_service_resources,
                    service,
                    start_to_close_timeout=timedelta(seconds=60),
                    retry_policy=retry_policy,
                )
                for service in services
            ]
        )

        print(f"Running activity `remove_project_network({payload=})`")
        await workflow.execute_activity_method(
            DockerSwarmActivities.remove_project_network,
            payload,
            start_to_close_timeout=timedelta(seconds=10),
            retry_policy=retry_policy,
        )


class DockerDeploymentStep(Enum):
    INITIALIZED = auto()
    VOLUMES_CREATED = auto()
    CONFIGS_CREATED = auto()
    PREVIOUS_DEPLOYMENT_SCALED_DOWN = auto()
    SWARM_SERVICE_CREATED = auto()
    DEPLOYMENT_EXPOSED_TO_HTTP = auto()
    SERVICE_EXPOSED_TO_HTTP = auto()
    FINISHED = auto()

    def __lt__(self, other):
        if isinstance(other, DockerDeploymentStep):
            return self.value < other.value
        return NotImplemented

    def __le__(self, other):
        if isinstance(other, DockerDeploymentStep):
            return self.value <= other.value
        return NotImplemented

    def __gt__(self, other):
        if isinstance(other, DockerDeploymentStep):
            return self.value > other.value
        return NotImplemented

    def __ge__(self, other):
        if isinstance(other, DockerDeploymentStep):
            return self.value >= other.value
        return NotImplemented


@workflow.defn(name="deploy-docker-service-workflow")
class DeployDockerServiceWorkflow:
    def __init__(self):
        self.cancellation_requested = False
        self.created_volumes: List[VolumeDto] = []
        self.created_configs: List[ConfigDto] = []
        self.deployment_hash: str | None = None
        self.retry_policy = RetryPolicy(
            maximum_attempts=5, maximum_interval=timedelta(seconds=30)
        )

    @workflow.signal
    def cancel_deployment(self, input: CancelDeploymentSignalInput):
        if self.deployment_hash == input.deployment_hash:
            self.cancellation_requested = True

    @workflow.run
    async def run(
        self, deployment: DockerDeploymentDetails
    ) -> DeployDockerServiceWorkflowResult:
        await workflow.execute_activity(
            acquire_deploy_semaphore,
            start_to_close_timeout=timedelta(minutes=5),
            retry_policy=self.retry_policy,
        )

        self.deployment_hash = deployment.hash

        print("Running DeployDockerServiceWorkflow with payload: ")
        jprint(deployment)  # type: ignore
        pause_at_step = (
            DockerDeploymentStep(deployment.pause_at_step)
            if deployment.pause_at_step > 0
            else None
        )

        async def check_for_cancellation(
            last_completed_step: DockerDeploymentStep,
        ):
            """
            This function allows us to pause and potentially bypass the workflow's execution
            during testing. It is useful for stopping the workflow at specific points to
            simulate and handle cancellation.

            Because workflows are asynchronous, the workflow might progress to another step
            by the time the user triggers `cancel_deployment`. This function helps ensure
            that the workflow can pause at a predefined step (indicated by `pause_at_step`)
            and wait for a cancellation signal.

            Note: `pause_at_step`  is intended only for testing and should not be used in
            the application logic.
            """
            if pause_at_step is not None:
                if pause_at_step != last_completed_step:
                    return False

                print(
                    f"await check_for_cancellation({pause_at_step=}, {last_completed_step=})"
                )
                start_time = workflow.time()
                print(f"{workflow.time()=}, {start_time=}")
                try:
                    await workflow.wait_condition(
                        lambda: self.cancellation_requested,
                        timeout=timedelta(seconds=60),
                    )
                except TimeoutError as error:
                    print(f"TimeoutError {error=}")
                print(
                    f"result check_for_cancellation({pause_at_step=}, {last_completed_step=}) = {self.cancellation_requested}"
                )
            return self.cancellation_requested

        try:
            await workflow.execute_activity_method(
                DockerSwarmActivities.prepare_deployment,
                deployment,
                start_to_close_timeout=timedelta(seconds=5),
                retry_policy=self.retry_policy,
            )

            previous_production_deployment = await workflow.execute_activity_method(
                DockerSwarmActivities.get_previous_production_deployment,
                deployment,
                start_to_close_timeout=timedelta(seconds=5),
                retry_policy=self.retry_policy,
            )

            if await check_for_cancellation(DockerDeploymentStep.INITIALIZED):
                return await self.handle_cancellation(
                    deployment,
                    DockerDeploymentStep.INITIALIZED,
                )

            service = deployment.service
            if len(service.docker_volumes) > 0:
                self.created_volumes = await workflow.execute_activity_method(
                    DockerSwarmActivities.create_docker_volumes_for_service,
                    deployment,
                    start_to_close_timeout=timedelta(seconds=30),
                    retry_policy=self.retry_policy,
                )

            if await check_for_cancellation(DockerDeploymentStep.VOLUMES_CREATED):
                return await self.handle_cancellation(
                    deployment, DockerDeploymentStep.VOLUMES_CREATED
                )

            if len(service.configs) > 0:
                self.created_configs = await workflow.execute_activity_method(
                    DockerSwarmActivities.create_docker_configs_for_service,
                    deployment,
                    start_to_close_timeout=timedelta(seconds=30),
                    retry_policy=self.retry_policy,
                )

            if await check_for_cancellation(DockerDeploymentStep.CONFIGS_CREATED):
                return await self.handle_cancellation(
                    deployment, DockerDeploymentStep.CONFIGS_CREATED
                )

            if (
                (len(service.non_read_only_volumes) > 0 or len(service.ports) > 0)
                and previous_production_deployment is not None
                and previous_production_deployment.status
                != DockerDeployment.DeploymentStatus.FAILED
            ):
                await workflow.execute_activity_method(
                    DockerSwarmActivities.scale_down_service_deployment,
                    previous_production_deployment,
                    start_to_close_timeout=timedelta(seconds=60),
                    retry_policy=self.retry_policy,
                )

            if await check_for_cancellation(
                DockerDeploymentStep.PREVIOUS_DEPLOYMENT_SCALED_DOWN
            ):
                return await self.handle_cancellation(
                    deployment, DockerDeploymentStep.PREVIOUS_DEPLOYMENT_SCALED_DOWN
                )

            image_pulled_successfully = await workflow.execute_activity_method(
                DockerSwarmActivities.pull_image_for_deployment,
                deployment,
                start_to_close_timeout=timedelta(seconds=60),
                retry_policy=self.retry_policy,
            )
            if not image_pulled_successfully:
                deployment_status = DockerDeployment.DeploymentStatus.FAILED
                deployment_status_reason = "Failed to pull image"
            else:
                await workflow.execute_activity_method(
                    DockerSwarmActivities.create_swarm_service_for_docker_deployment,
                    deployment,
                    start_to_close_timeout=timedelta(seconds=30),
                    retry_policy=self.retry_policy,
                )

                if await check_for_cancellation(
                    DockerDeploymentStep.SWARM_SERVICE_CREATED
                ):
                    return await self.handle_cancellation(
                        deployment, DockerDeploymentStep.SWARM_SERVICE_CREATED
                    )

                if len(deployment.service.urls) > 0:
                    await workflow.execute_activity_method(
                        DockerSwarmActivities.expose_docker_deployment_to_http,
                        deployment,
                        start_to_close_timeout=timedelta(seconds=30),
                        retry_policy=self.retry_policy,
                    )

                if await check_for_cancellation(
                    DockerDeploymentStep.DEPLOYMENT_EXPOSED_TO_HTTP
                ):
                    return await self.handle_cancellation(
                        deployment, DockerDeploymentStep.DEPLOYMENT_EXPOSED_TO_HTTP
                    )

                healthcheck_timeout = (
                    deployment.service.healthcheck.timeout_seconds
                    if deployment.service.healthcheck is not None
                    else settings.DEFAULT_HEALTHCHECK_TIMEOUT
                )
                deployment_status, deployment_status_reason = (
                    await workflow.execute_activity_method(
                        DockerSwarmActivities.run_deployment_healthcheck,
                        deployment,
                        retry_policy=self.retry_policy,
                        start_to_close_timeout=timedelta(
                            seconds=healthcheck_timeout + 5
                        ),
                    )
                )

            if deployment_status == DockerDeployment.DeploymentStatus.HEALTHY:
                if len(deployment.service.urls) > 0:
                    await workflow.execute_activity_method(
                        DockerSwarmActivities.expose_docker_service_to_http,
                        deployment,
                        start_to_close_timeout=timedelta(seconds=30),
                        retry_policy=self.retry_policy,
                    )

                if await check_for_cancellation(
                    DockerDeploymentStep.SERVICE_EXPOSED_TO_HTTP
                ):
                    return await self.handle_cancellation(
                        deployment, DockerDeploymentStep.SERVICE_EXPOSED_TO_HTTP
                    )

            healthcheck_result = DeploymentHealthcheckResult(
                deployment_hash=deployment.hash,
                status=deployment_status,
                reason=deployment_status_reason,
                service_id=deployment.service.id,
            )

            if healthcheck_result.status == DockerDeployment.DeploymentStatus.HEALTHY:
                if previous_production_deployment is not None:
                    await self.cleanup_previous_production_deployment(
                        previous_deployment=previous_production_deployment,
                        current_deployment=deployment,
                    )

                await workflow.execute_activity_method(
                    DockerSwarmActivities.create_deployment_healthcheck_schedule,
                    deployment,
                    start_to_close_timeout=timedelta(seconds=5),
                    retry_policy=self.retry_policy,
                )

                await workflow.execute_activity_method(
                    DockerSwarmActivities.create_deployment_stats_schedule,
                    deployment,
                    start_to_close_timeout=timedelta(seconds=5),
                    retry_policy=self.retry_policy,
                )
            else:
                current_deployment = SimpleDeploymentDetails(
                    hash=deployment.hash,
                    project_id=deployment.service.project_id,
                    service_id=deployment.service.id,
                )
                await workflow.execute_activity_method(
                    DockerSwarmActivities.scale_down_and_remove_docker_service_deployment,
                    current_deployment,
                    start_to_close_timeout=timedelta(seconds=60),
                    retry_policy=self.retry_policy,
                )
                if (
                    previous_production_deployment is not None
                    and previous_production_deployment.status
                    != DockerDeployment.DeploymentStatus.FAILED
                ):
                    await workflow.execute_activity_method(
                        DockerSwarmActivities.scale_back_service_deployment,
                        previous_production_deployment,
                        start_to_close_timeout=timedelta(seconds=30),
                        retry_policy=self.retry_policy,
                    )
            final_deployment_status, reason = await workflow.execute_activity_method(
                DockerSwarmActivities.finish_and_save_deployment,
                healthcheck_result,
                start_to_close_timeout=timedelta(seconds=5),
                retry_policy=self.retry_policy,
            )
            await workflow.execute_activity_method(
                DockerSwarmActivities.cleanup_previous_unclean_deployments,
                deployment,
                start_to_close_timeout=timedelta(seconds=30),
                retry_policy=self.retry_policy,
            )
            next_queued_deployment = await self.queue_next_deployment(deployment)
            return DeployDockerServiceWorkflowResult(
                deployment_status=final_deployment_status,
                deployment_status_reason=reason,
                healthcheck_result=healthcheck_result,
                next_queued_deployment=next_queued_deployment,
            )
        except ActivityError as e:
            healthcheck_result = DeploymentHealthcheckResult(
                deployment_hash=deployment.hash,
                status=DockerDeployment.DeploymentStatus.FAILED,
                reason=str(e.cause),
                service_id=deployment.service.id,
            )
            final_deployment_status = await workflow.execute_activity_method(
                DockerSwarmActivities.finish_and_save_deployment,
                healthcheck_result,
                start_to_close_timeout=timedelta(seconds=5),
                retry_policy=self.retry_policy,
            )
            next_queued_deployment = await self.queue_next_deployment(deployment)
            return DeployDockerServiceWorkflowResult(
                deployment_status=final_deployment_status[0],
                healthcheck_result=healthcheck_result,
                next_queued_deployment=next_queued_deployment,
                deployment_status_reason=healthcheck_result.reason,
            )
        finally:
            await workflow.execute_activity(
                release_deploy_semaphore,
                start_to_close_timeout=timedelta(seconds=5),
                retry_policy=self.retry_policy,
            )

    async def handle_cancellation(
        self,
        deployment: DockerDeploymentDetails,
        last_completed_step: DockerDeploymentStep,
    ) -> DeployDockerServiceWorkflowResult:
        if last_completed_step >= DockerDeploymentStep.FINISHED:
            raise ApplicationError(
                "Cannot cancel a deployment that already finished", non_retryable=True
            )

        await workflow.execute_activity_method(
            DockerSwarmActivities.toggle_cancelling_status,
            deployment,
            start_to_close_timeout=timedelta(seconds=10),
            retry_policy=self.retry_policy,
        )

        if last_completed_step >= DockerDeploymentStep.SERVICE_EXPOSED_TO_HTTP:
            await workflow.execute_activity_method(
                DockerSwarmActivities.remove_changed_urls_in_deployment,
                deployment,
                start_to_close_timeout=timedelta(seconds=60),
                retry_policy=self.retry_policy,
            )

        if last_completed_step >= DockerDeploymentStep.DEPLOYMENT_EXPOSED_TO_HTTP:
            await workflow.execute_activity_method(
                DockerSwarmActivities.unexpose_docker_deployment_from_http,
                deployment,
                start_to_close_timeout=timedelta(seconds=60),
                retry_policy=self.retry_policy,
            )

        if last_completed_step >= DockerDeploymentStep.SWARM_SERVICE_CREATED:
            await workflow.execute_activity_method(
                DockerSwarmActivities.scale_down_and_remove_docker_service_deployment,
                SimpleDeploymentDetails(
                    hash=deployment.hash,
                    service_id=deployment.service.id,
                    project_id=deployment.service.project_id,
                ),
                start_to_close_timeout=timedelta(seconds=60),
                retry_policy=self.retry_policy,
            )
        if last_completed_step >= DockerDeploymentStep.PREVIOUS_DEPLOYMENT_SCALED_DOWN:
            previous_production_deployment = await workflow.execute_activity_method(
                DockerSwarmActivities.get_previous_production_deployment,
                deployment,
                start_to_close_timeout=timedelta(seconds=5),
                retry_policy=self.retry_policy,
            )
            if previous_production_deployment is not None:
                await workflow.execute_activity_method(
                    DockerSwarmActivities.scale_back_service_deployment,
                    previous_production_deployment,
                    start_to_close_timeout=timedelta(seconds=60),
                    retry_policy=self.retry_policy,
                )
        if (
            last_completed_step >= DockerDeploymentStep.CONFIGS_CREATED
            and len(self.created_configs) > 0
        ):
            await workflow.execute_activity_method(
                DockerSwarmActivities.delete_created_configs,
                DeploymentCreateConfigsResult(
                    deployment_hash=deployment.hash,
                    service_id=deployment.service.id,
                    created_configs=self.created_configs,
                ),
                start_to_close_timeout=timedelta(seconds=5),
                retry_policy=self.retry_policy,
            )

        if (
            last_completed_step >= DockerDeploymentStep.VOLUMES_CREATED
            and len(self.created_volumes) > 0
        ):
            await workflow.execute_activity_method(
                DockerSwarmActivities.delete_created_volumes,
                DeploymentCreateVolumesResult(
                    deployment_hash=deployment.hash,
                    service_id=deployment.service.id,
                    created_volumes=self.created_volumes,
                ),
                start_to_close_timeout=timedelta(seconds=5),
                retry_policy=self.retry_policy,
            )

        await workflow.execute_activity_method(
            DockerSwarmActivities.save_cancelled_deployment,
            deployment,
            start_to_close_timeout=timedelta(seconds=5),
            retry_policy=self.retry_policy,
        )
        next_queued_deployment = await self.queue_next_deployment(deployment)
        return DeployDockerServiceWorkflowResult(
            deployment_status=DockerDeployment.DeploymentStatus.CANCELLED,
            next_queued_deployment=next_queued_deployment,
            deployment_status_reason="Deployment cancelled.",
        )

    async def queue_next_deployment(
        self, deployment: DockerDeploymentDetails
    ) -> Optional[DockerDeploymentDetails]:
        next_queued_deployment = await workflow.execute_activity_method(
            DockerSwarmActivities.get_previous_queued_deployment,
            deployment,
            start_to_close_timeout=timedelta(seconds=5),
            retry_policy=self.retry_policy,
        )
        if next_queued_deployment is not None:
            workflow.continue_as_new(next_queued_deployment)
        return next_queued_deployment

    async def cleanup_previous_production_deployment(
        self,
        previous_deployment: SimpleDeploymentDetails,
        current_deployment: DockerDeploymentDetails,
    ):
        await workflow.execute_activity_method(
            DockerSwarmActivities.delete_previous_production_deployment_schedules,
            previous_deployment,
            start_to_close_timeout=timedelta(seconds=60),
            retry_policy=self.retry_policy,
        )

        await workflow.execute_activity_method(
            DockerSwarmActivities.scale_down_and_remove_docker_service_deployment,
            previous_deployment,
            start_to_close_timeout=timedelta(seconds=60),
            retry_policy=self.retry_policy,
        )

        await workflow.execute_activity_method(
            DockerSwarmActivities.remove_old_docker_configs,
            current_deployment,
            start_to_close_timeout=timedelta(seconds=30),
            retry_policy=self.retry_policy,
        )

        await workflow.execute_activity_method(
            DockerSwarmActivities.remove_old_docker_volumes,
            current_deployment,
            start_to_close_timeout=timedelta(seconds=30),
            retry_policy=self.retry_policy,
        )

        await workflow.execute_activity_method(
            DockerSwarmActivities.remove_old_urls,
            current_deployment,
            start_to_close_timeout=timedelta(seconds=30),
            retry_policy=self.retry_policy,
        )

        await workflow.execute_activity_method(
            DockerSwarmActivities.cleanup_previous_production_deployment,
            previous_deployment,
            start_to_close_timeout=timedelta(seconds=5),
            retry_policy=self.retry_policy,
        )


@workflow.defn(name="archive-docker-service-workflow")
class ArchiveDockerServiceWorkflow:
    @workflow.run
    async def run(self, service: ArchivedServiceDetails):
        print(f"\nRunning workflow `ArchiveDockerServiceWorkflow` with {service=}")
        retry_policy = RetryPolicy(
            maximum_attempts=5, maximum_interval=timedelta(seconds=30)
        )

        print(f"Running activity `unexpose_docker_service_from_http({service=})`")
        await workflow.execute_activity_method(
            DockerSwarmActivities.unexpose_docker_service_from_http,
            service,
            start_to_close_timeout=timedelta(seconds=10),
            retry_policy=retry_policy,
        )

        print(f"Running activity `cleanup_docker_service_resources({service=})`")
        await workflow.execute_activity_method(
            DockerSwarmActivities.cleanup_docker_service_resources,
            service,
            start_to_close_timeout=timedelta(seconds=60),
            retry_policy=retry_policy,
        )


@workflow.defn(name="toggle-docker-service-state-workflow")
class ToggleDockerServiceWorkflow:
    @workflow.run
    async def run(self, deployment: SimpleDeploymentDetails):
        print(f"\nRunning workflow `ToggleDockerServiceWorkflow` with {deployment=}")
        retry_policy = RetryPolicy(
            maximum_attempts=5, maximum_interval=timedelta(seconds=30)
        )

        if deployment.status == DockerDeployment.DeploymentStatus.SLEEPING:
            await workflow.execute_activity_method(
                DockerSwarmActivities.scale_back_service_deployment,
                deployment,
                start_to_close_timeout=timedelta(seconds=60),
                retry_policy=retry_policy,
            )
        else:
            await workflow.execute_activity_method(
                DockerSwarmActivities.scale_down_service_deployment,
                deployment,
                start_to_close_timeout=timedelta(seconds=60),
                retry_policy=retry_policy,
            )


@workflow.defn(name="system-cleanup")
class SystemCleanupWorkflow:
    def __init__(self):
        self.retry_policy = RetryPolicy(
            maximum_attempts=5, maximum_interval=timedelta(seconds=30)
        )

    @workflow.run
    async def run(self):
        await workflow.execute_activity(
            lock_deploy_semaphore,
            start_to_close_timeout=timedelta(minutes=5),
            retry_policy=self.retry_policy,
        )

        try:
            await workflow.execute_activity_method(
                SystemCleanupActivities.cleanup_images,
                start_to_close_timeout=timedelta(minutes=5),
                retry_policy=self.retry_policy,
            )

            await workflow.execute_activity_method(
                SystemCleanupActivities.cleanup_containers,
                start_to_close_timeout=timedelta(minutes=5),
                retry_policy=self.retry_policy,
            )

            await workflow.execute_activity_method(
                SystemCleanupActivities.cleanup_volumes,
                start_to_close_timeout=timedelta(minutes=5),
                retry_policy=self.retry_policy,
            )

            await workflow.execute_activity_method(
                SystemCleanupActivities.cleanup_networks,
                start_to_close_timeout=timedelta(minutes=5),
                retry_policy=self.retry_policy,
            )

        finally:
            # release all deployment locks
            await workflow.execute_activity(
                reset_deploy_semaphore,
                start_to_close_timeout=timedelta(seconds=5),
                retry_policy=self.retry_policy,
            )


@workflow.defn(name="create-env-network")
class CreateEnvNetworkWorkflow:
    def __init__(self):
        self.retry_policy = RetryPolicy(
            maximum_attempts=5, maximum_interval=timedelta(seconds=30)
        )

    @workflow.run
    async def run(self, environment: EnvironmentDetails):
        print(f"Running workflow CreateEnvNetworkWorkflow(payload={environment})")
        return await workflow.execute_activity_method(
            DockerSwarmActivities.create_environment_network,
            arg=environment,
            start_to_close_timeout=timedelta(seconds=30),
            retry_policy=self.retry_policy,
        )


@workflow.defn(name="archive-env")
class ArchiveEnvWorkflow:
    def __init__(self):
        self.retry_policy = RetryPolicy(
            maximum_attempts=5, maximum_interval=timedelta(seconds=30)
        )

    @workflow.run
    async def run(self, environment: EnvironmentDetails):
        print(f"Running workflow CreateEnvNetworkWorkflow(payload={environment})")
        services = await workflow.execute_activity_method(
            DockerSwarmActivities.get_archived_env_services,
            environment,
            start_to_close_timeout=timedelta(seconds=5),
            retry_policy=self.retry_policy,
        )

        print(f"Running activities `unexpose_docker_service_from_http({services=})`")
        await asyncio.gather(
            *[
                workflow.execute_activity_method(
                    DockerSwarmActivities.unexpose_docker_service_from_http,
                    service,
                    start_to_close_timeout=timedelta(seconds=10),
                    retry_policy=self.retry_policy,
                )
                for service in services
            ]
        )

        print(f"Running activities `cleanup_docker_service_resources({services=})`")
        await asyncio.gather(
            *[
                workflow.execute_activity_method(
                    DockerSwarmActivities.cleanup_docker_service_resources,
                    service,
                    start_to_close_timeout=timedelta(seconds=60),
                    retry_policy=self.retry_policy,
                )
                for service in services
            ]
        )

        return await workflow.execute_activity_method(
            DockerSwarmActivities.delete_environment_network,
            arg=environment,
            start_to_close_timeout=timedelta(seconds=30),
            retry_policy=self.retry_policy,
        )


@workflow.defn(name="auto-update-docker-service-workflow")
class AutoUpdateDockerServiceWorkflow:
    @workflow.run
    async def run(self, desired_version: str):
        print(
            f"\nRunning workflow `AutoUpdateDockerServiceWorkflow` with {desired_version=}"
        )

        retry_policy = RetryPolicy(
            maximum_attempts=5,
            maximum_interval=timedelta(seconds=30),
        )

        services_to_update = [
            ("zane_proxy", "ghcr.io/zane-ops/proxy"),
            ("zane_app", "ghcr.io/zane-ops/app"),
            ("zane_temporal-schedule-worker", "ghcr.io/zane-ops/app"),
            ("zane_temporal-main-worker", "ghcr.io/zane-ops/app"),
        ]

        for service, image in services_to_update:
            print(
                f"Running activity `update_docker_service({service=}, {desired_version=})`"
            )
            await workflow.execute_activity_method(
                update_docker_service,
                UpdateDetails(
                    service_name=service,
                    desired_version=desired_version,
                    service_image=image,
                ),
                start_to_close_timeout=timedelta(seconds=30),
                retry_policy=retry_policy,
            )
            print(f"Service `{service}` updated successfully.")

        await workflow.execute_activity(
            update_image_version_in_env_file,
            desired_version,
            start_to_close_timeout=timedelta(seconds=30),
            retry_policy=retry_policy,
        )


def get_workflows_and_activities():
    swarm_activities = DockerSwarmActivities()
    monitor_activities = MonitorDockerDeploymentActivities()
    cleanup_activites = CleanupActivities()
    system_cleanup_activities = SystemCleanupActivities()
    metrics_activities = DockerDeploymentStatsActivities()

    return dict(
        workflows=[
            ArchiveDockerServiceWorkflow,
            CreateProjectResourcesWorkflow,
            RemoveProjectResourcesWorkflow,
            DeployDockerServiceWorkflow,
            MonitorDockerDeploymentWorkflow,
            ToggleDockerServiceWorkflow,
            CleanupAppLogsWorkflow,
            SystemCleanupWorkflow,
            GetDockerDeploymentStatsWorkflow,
<<<<<<< HEAD
            CreateEnvNetworkWorkflow,
            ArchiveEnvWorkflow,
=======
            AutoUpdateDockerServiceWorkflow,
>>>>>>> a1488541
        ],
        activities=[
            metrics_activities.get_deployment_stats,
            metrics_activities.save_deployment_stats,
            swarm_activities.toggle_cancelling_status,
            swarm_activities.create_environment_network,
            swarm_activities.get_archived_env_services,
            swarm_activities.delete_environment_network,
            swarm_activities.save_cancelled_deployment,
            swarm_activities.create_deployment_stats_schedule,
            monitor_activities.monitor_close_faulty_db_connections,
            swarm_activities.unexpose_docker_deployment_from_http,
            swarm_activities.remove_changed_urls_in_deployment,
            swarm_activities.create_project_network,
            swarm_activities.unexpose_docker_service_from_http,
            swarm_activities.remove_project_network,
            swarm_activities.cleanup_docker_service_resources,
            swarm_activities.get_archived_project_services,
            swarm_activities.prepare_deployment,
            swarm_activities.scale_down_service_deployment,
            swarm_activities.pull_image_for_deployment,
            swarm_activities.create_docker_volumes_for_service,
            swarm_activities.delete_created_volumes,
            swarm_activities.create_swarm_service_for_docker_deployment,
            swarm_activities.run_deployment_healthcheck,
            swarm_activities.expose_docker_deployment_to_http,
            swarm_activities.expose_docker_service_to_http,
            swarm_activities.finish_and_save_deployment,
            swarm_activities.cleanup_previous_production_deployment,
            swarm_activities.cleanup_previous_unclean_deployments,
            swarm_activities.delete_previous_production_deployment_schedules,
            swarm_activities.scale_down_and_remove_docker_service_deployment,
            swarm_activities.remove_old_docker_volumes,
            swarm_activities.remove_old_docker_configs,
            swarm_activities.remove_old_urls,
            swarm_activities.create_docker_configs_for_service,
            swarm_activities.get_previous_queued_deployment,
            swarm_activities.get_previous_production_deployment,
            swarm_activities.scale_back_service_deployment,
            swarm_activities.create_deployment_healthcheck_schedule,
            swarm_activities.delete_created_configs,
            monitor_activities.save_deployment_status,
            monitor_activities.run_deployment_monitor_healthcheck,
            cleanup_activites.cleanup_service_metrics,
            system_cleanup_activities.cleanup_images,
            system_cleanup_activities.cleanup_containers,
            system_cleanup_activities.cleanup_volumes,
            system_cleanup_activities.cleanup_networks,
            acquire_deploy_semaphore,
            lock_deploy_semaphore,
            release_deploy_semaphore,
            reset_deploy_semaphore,
            update_docker_service,
            update_image_version_in_env_file,
        ],
    )<|MERGE_RESOLUTION|>--- conflicted
+++ resolved
@@ -818,7 +818,7 @@
             print(
                 f"Running activity `update_docker_service({service=}, {desired_version=})`"
             )
-            await workflow.execute_activity_method(
+            await workflow.execute_activity(
                 update_docker_service,
                 UpdateDetails(
                     service_name=service,
@@ -856,12 +856,9 @@
             CleanupAppLogsWorkflow,
             SystemCleanupWorkflow,
             GetDockerDeploymentStatsWorkflow,
-<<<<<<< HEAD
+            AutoUpdateDockerServiceWorkflow,
             CreateEnvNetworkWorkflow,
             ArchiveEnvWorkflow,
-=======
-            AutoUpdateDockerServiceWorkflow,
->>>>>>> a1488541
         ],
         activities=[
             metrics_activities.get_deployment_stats,
